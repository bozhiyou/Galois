--- conflicted
+++ resolved
@@ -37,40 +37,6 @@
 namespace Galois {
 namespace Runtime {
 
-<<<<<<< HEAD
-=======
-using dbg = Galois::Substrate::debug<0>;
-
-template <typename T>
-class OrderedContextBase: public SimpleRuntimeContext {
-  using Base = SimpleRuntimeContext;
-
-protected:
-
-  T active;
-
-public:
-
-  explicit OrderedContextBase (const T& x): 
-    Base (true), // call overriden subAcquire
-    active (x)
-  {}
-
-  const T& getActive (void) const { return active; }
-
-  // XXX: disable this. It will only work for modifications that don't change the priority
-  T& getActive () { return active; }
-
-  operator const T& (void) const { return getActive (); }
-
-  operator T (void) const { return getActive (); }
-
-  // XXX: disable this. It will only work for modifications that don't change the priority
-  operator T& (void) const { return getActive (); }
-
-};
-
->>>>>>> 32993b3f
 // TODO: change comparator to three valued int instead of bool
 template <typename Ctxt, typename Cmp>
 struct ContextComparator {
