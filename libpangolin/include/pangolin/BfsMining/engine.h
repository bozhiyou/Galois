--- conflicted
+++ resolved
@@ -6,12 +6,9 @@
   galois::SharedMemSys G;
   LonestarMineStart(argc, argv, name, desc, url);
 
-<<<<<<< HEAD
-=======
   galois::StatTimer totalTime("TimerTotal");
   totalTime.start();
 
->>>>>>> 187ca652
   AppMiner miner(k, numThreads);
   galois::StatTimer Tinitial("GraphReadingTime");
   Tinitial.start();
