#!/usr/bin/perl

use strict;
use warnings;

<<<<<<< HEAD
my $vtune = `which amplxe-cl`;
my @vtune_vers = ("2013", "2011");
foreach my $ver (@vtune_vers) {
  my $base = "/opt/intel/vtune_amplifier_xe_" . $ver;
  if (-e $base and not $vtune) {
    $vtune = $base . "/bin64/amplxe-cl";
    last;
=======
my $vtune = `which amplxe-cl 2> /dev/null`;
chomp($vtune);
if (not -e $vtune) {
  my @vtune_vers = ("2013", "2011");
  foreach my $ver (@vtune_vers) {
    my $base = "/opt/intel/vtune_amplifier_xe_" . $ver;
    if (-e $base and not $vtune) {
      $vtune = $base . "/bin64/amplxe-cl";
      last;
    }
>>>>>>> 5c21ff6a
  }
}

# TODO: fix this path when kernel and library debug symbols get installed
my $symbol = "/usr/lib/debug/boot/" . `uname -r`;
chomp($symbol);

die("Run as: runvtune.pl [-t N] output app args*") unless ($#ARGV > 1);

my $threads = 1;
my $found_threads = 0;
if ($ARGV[0] eq "-t") {
  shift @ARGV;
  $threads = shift @ARGV;
  $found_threads = 1;
}

my $outfile = shift @ARGV;
my $cmdline = join(" ", @ARGV);

if ($found_threads) {
  $cmdline = $cmdline . " -t $threads";
}

print "*** Executing: " . $cmdline . "\n";

my $uname = `whoami`;
chomp($uname);
# my $type = "nehalem_general-exploration";
# my $type = "nehalem_memory-access";
my $type = "nehalem-memory-access";

my $sys = `hostname`;
chomp($sys);
if ($sys eq "volta") {
    $type = "nehalem_general-exploration";
}

my $dire = "/tmp/$uname.vtune.r$threads";
my $rdir = "-result-dir=$dire";
my $report = "-R hw-events -format csv -csv-delimiter tab";
my $collect = "-analyze-system -collect $type -start-paused";
# my $collect = "-collect-with runsa -knob event-config=CPU_CLK_UNHALTED.REF -start-paused";
my $sdir = "-search-dir all=$symbol";
my $maxsec = 1000;

system("date");
system("set -x ; rm -rf $dire");
system("set -x ; mkdir $dire");
# system("set -x ; $vtune $collect $rdir $sdir -- $cmdline"); 
system("set -x ; $vtune $collect $rdir -- $cmdline");
system("echo \"THREADS\t$threads\" >>$outfile.line.log");
system("set -x ; ulimit -t $maxsec ; $vtune $report $rdir -group-by source-line >> $outfile.line.log");
system("echo \"THREADS\t$threads\" >>$outfile.function.log");
system("set -x ; ulimit -t $maxsec ; $vtune $report $rdir -group-by function >> $outfile.function.log");<|MERGE_RESOLUTION|>--- conflicted
+++ resolved
@@ -3,15 +3,6 @@
 use strict;
 use warnings;
 
-<<<<<<< HEAD
-my $vtune = `which amplxe-cl`;
-my @vtune_vers = ("2013", "2011");
-foreach my $ver (@vtune_vers) {
-  my $base = "/opt/intel/vtune_amplifier_xe_" . $ver;
-  if (-e $base and not $vtune) {
-    $vtune = $base . "/bin64/amplxe-cl";
-    last;
-=======
 my $vtune = `which amplxe-cl 2> /dev/null`;
 chomp($vtune);
 if (not -e $vtune) {
@@ -22,7 +13,6 @@
       $vtune = $base . "/bin64/amplxe-cl";
       last;
     }
->>>>>>> 5c21ff6a
   }
 }
 
