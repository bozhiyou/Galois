/* 
 * License:
 *
 * Copyright (C) 2012, The University of Texas at Austin. All rights reserved.
 * UNIVERSITY EXPRESSLY DISCLAIMS ANY AND ALL WARRANTIES CONCERNING THIS
 * SOFTWARE AND DOCUMENTATION, INCLUDING ANY WARRANTIES OF MERCHANTABILITY,
 * FITNESS FOR ANY PARTICULAR PURPOSE, NON-INFRINGEMENT AND WARRANTIES OF
 * PERFORMANCE, AND ANY WARRANTY THAT MIGHT OTHERWISE ARISE FROM COURSE OF
 * DEALING OR USAGE OF TRADE.  NO WARRANTY IS EITHER EXPRESS OR IMPLIED WITH
 * RESPECT TO THE USE OF THE SOFTWARE OR DOCUMENTATION. Under no circumstances
 * shall University be liable for incidental, special, indirect, direct or
 * consequential damages or loss of profits, interruption of business, or
 * related expenses which may arise from use of Software or Documentation,
 * including but not limited to those resulting from defects in Software and/or
 * Documentation, or loss or inaccuracy of data of any kind.
 *
 * Stochastic gradient descent for matrix factorization, implemented with Distributed Galois.
 * 
 * Authors: Gurbinder Gill <gill@cs.utexas.edu>
 *	    Bharat Naik    <bharatpn@cs.utexas.edu>
 *
*/

#include <iostream>
#include <random>
#include <cmath>
#include <algorithm>
#include <utility>
#include <unordered_map>
#include <map>
#include <atomic>
#include <vector>
#include <cstdint>

#include "Galois/Galois.h"
#include "Galois/Graph/Graph.h"
#include "Galois/Graph/LCGraph.h"
#include "Galois/ParallelSTL/ParallelSTL.h"
#include "llvm//Support/CommandLine.h"
#include "Lonestar/BoilerPlate.h"
#include "Galois/Runtime/Network.h"
#include "Galois/Timer.h"
#include "Galois/Statistic.h"
#include "Galois/Graph/FileGraph.h"
//Distributed Galois
#include "Galois/Graphs/Graph3.h"
#include "Galois/Runtime/DistSupport.h"
#include "Galois/Reduction.h"


#include <boost/iterator/transform_iterator.hpp>
#define LATENT_VECTOR_SIZE 2
typedef int EdgeData;
unsigned int num_user_nodes = 0;
uint64_t idCount = Galois::Runtime::NetworkInterface::ID*(num_user_nodes)+1;
typedef struct Node
{
  //double* latent_vector; //latent vector to be learned
  double latent_vector[LATENT_VECTOR_SIZE]; //latent vector to be learned
  uint64_t updates; //number of updates made to this node (only used by movie nodes)
  uint64_t edge_offset; //if a movie's update is interrupted, where to start when resuming
  uint64_t ID;
  uint32_t number_of_edges;
  //iuint64_t hostID;  
  Node() {
      updates=0;
      number_of_edges=0;
      edge_offset=0;
      ID = idCount++;
      unsigned int seed = 42;
      std::default_random_engine eng(seed);
      std::uniform_real_distribution<double> random_lv_value(0, 0.1);
      double* lv = new double[LATENT_VECTOR_SIZE];
      for(int i = 0; i < LATENT_VECTOR_SIZE; i++)
      {
	  lv[i] = random_lv_value(eng);
      }
      for(int i=0;i<LATENT_VECTOR_SIZE;i++) {
	  latent_vector[i] = lv[i];
      }

  } 
    bool operator==(const Node& other) const
    {
	return (ID == other.ID);
    }
    bool operator<(const Node& other) const 
    {
	return (ID < other.ID);
    }

typedef int tt_has_serialize;
    void serialize(Galois::Runtime::SerializeBuffer& s) const {
	gSerialize(s,latent_vector, updates, edge_offset, ID, number_of_edges);
    }
    void deserialize(Galois::Runtime::DeSerializeBuffer& s) {
	gDeserialize(s,latent_vector, updates, edge_offset, ID, number_of_edges);
    } 


} Node;



using std::cout;
using std::endl;
namespace std {
    
    template <>
    struct hash<Node>
    {
	std::size_t operator()(const Node& other) const {
	    using std::hash;
	    using std::size_t;
	    return (hash<unsigned int>()(other.ID));
	}
    };	
}


//local computation graph (can't add nodes/edges at runtime)
//node data is Node, edge data is unsigned int... [movie--->user]

//typedef Galois::Graph::LC_Numa_Graph<Node, unsigned int> Graph;
//typedef Graph::GraphNode GNode;
/*typedef Galois::Graph::FileGraph Graph;
typedef uint64_t GNode;
Graph File_graph;
*/

//Distributed Graph Nodes.
typedef Galois::Graph::ThirdGraph<Node, uint32_t, Galois::Graph::EdgeDirection::Out> DGraph;
typedef DGraph::NodeHandle DGNode;
typedef typename DGraph::pointer Graphp;


typedef Galois::Graph::FileGraph FGraph;
typedef Galois::Graph::FileGraph::GraphNode FileGNode;
FGraph fgraph;

//typedef Galois::Graph::LC_CSR_Graph<Node, unsigned int> Graph;
//typedef Graph::GraphNode GNode;

//Graph graph;

// TODO : replace maps with unordered_map
/*std::unordered_map<GNode,Node> lookup;
std::unordered_map<GNode,DGNode> mapping;
std::unordered_map<Node,DGNode> llookup;
std::unordered_map<Node,DGNode> rlookup;
std::set<Node> requested;
*/

std::unordered_map<FileGNode,DGNode> mapping;
// DGNode ==> hostID mapping
std::map<DGNode, uint64_t> HostIDMap;

//using accumulator = Galois::GAccumulator<int64_t>;
using accumulator = Galois::DGReducible<int64_t>;

//Processed movie nodes:
uint64_t Processed_movie_nodes = 0;

volatile unsigned prog_barrier = 0;
//std::atomic<unsigned> prog_barrier;
//unsigned int num_movie_nodes = 0;
unsigned int num_movie_nodes = 0;
using namespace Galois::Runtime;
typedef Galois::Runtime::LL::SimpleLock SLock;
SLock slock;
SLock pblock;

//unsigned int LATENT_VECTOR_SIZE = 2;
double LEARNING_RATE = 0.001;
double DECAY_RATE = 0.9;
double LAMBDA = 0.001;
unsigned int MAX_MOVIE_UPDATES = 0;
unsigned int NUM_RATINGS = 0;
static const double MINVAL = -1e+100;
static const double MAXVAL = 1e+100;


double vector_dot(const Node& movie_data, const Node& user_data) {
  const double* __restrict__ movie_latent = movie_data.latent_vector;
  const double* __restrict__ user_latent = user_data.latent_vector;

  double dp = 0.0;
  for (int i = 0; i < LATENT_VECTOR_SIZE; ++i)
    dp += user_latent[i] * movie_latent[i];
    //dp += user_data.latent_vector[i] * movie_data.latent_vector[i];
  assert(std::isnormal(dp));
  return dp;
}

double calcPrediction (const Node& movie_data, const Node& user_data) {
  double pred = vector_dot(movie_data, user_data);
  pred = std::min (MAXVAL, pred);
  pred = std::max (MINVAL, pred);
  return pred;
}

inline void doGradientUpdate(Node& movie_data, Node& user_data, uint64_t edge_rating)
{
  double* __restrict__ movie_latent = movie_data.latent_vector;
        double step_size = LEARNING_RATE * 1.5 / (1.0 + DECAY_RATE * pow(movie_data.updates + 1, 1.5));
  double* __restrict__ user_latent = user_data.latent_vector;

  double cur_error = edge_rating - vector_dot(movie_data, user_data);

  for(unsigned int i = 0; i < LATENT_VECTOR_SIZE; i++)
    {
      double prev_movie_val = movie_latent[i];
      double prev_user_val = user_latent[i];
      movie_latent[i] += step_size * (cur_error * prev_user_val  - LAMBDA * prev_movie_val);
      user_latent[i]  += step_size * (cur_error * prev_movie_val - LAMBDA * prev_user_val);
    }
}


Galois::DGReducible<double> RMS;
Galois::DGReducible<unsigned> count_data;
/*void verify() {
typedef Galois::GAccumulator<double> AccumDouble;
    AccumDouble rms;
    cout<<"Host:"<<Galois::Runtime::NetworkInterface::ID<<" is verifying before SGD..\n";
    //Galois::do_all(graph.begin(), graph.begin()+num_movie_nodes, [&] (GNode n) {
    for(auto ni = graph.begin(), ei = graph.begin()+num_movie_nodes; ni != ei; ++ni) {
	for(auto ii = graph.edge_begin(*ni); ii != graph.edge_end(*ni); ++ii){
	    GNode m = graph.getEdgeDst(ii);
	    double pred = calcPrediction(graph.getData(*ni), graph.getData(m));
	    double rating = graph.getEdgeData(ii);
	    if(!std::isnormal(pred))
		std::cout << "Denormal Warning\n";
	    rms += ((pred - rating)*(pred - rating));

	}

    }
    cout<<"Reached end..\n"<<endl;
    double total_rms = rms.reduce();
    double normalized_rms = sqrt(total_rms/NUM_RATINGS);
    std::cout << "RMSE Total: " << total_rms << " Normalized: " << normalized_rms << std::endl;
}*/
void verify(Graphp g){
    typedef Galois::DGReducible<double> AccumDouble;
    AccumDouble rms;
    cout<<"Host:"<<Galois::Runtime::NetworkInterface::ID<<" is verifying after SGD..\n";
    //Galois::do_all_local(g, [&g,&rms] (DGNode n) {
	auto ei = g->begin();
	std::advance(ei,num_movie_nodes);
	unsigned int count=0;
	for(auto ni = g->begin(); ni != ei; ++ni) {
			for(auto ii = g->edge_begin(*ni); ii != g->edge_end(*ni); ++ii){
			
			    DGNode m = g->getEdgeDst(ii);
			    double pred = calcPrediction(g->getData(*ni), g->getData(m));
			    unsigned int rating = ii->getValue();
			    rating = rating%10;
		
			    if(!std::isnormal(pred))
				std::cout << "Denormal Warning\n";
			    rms += ((pred - rating)*(pred - rating));
				
			}
			count++;
			    
    }
    cout<<"Reached end..\n"<<endl; 
    double total_rms = rms.reduce();
    double normalized_rms = sqrt(total_rms/NUM_RATINGS);
    std::cout << "RMSE Total: " << total_rms << " Normalized: " << normalized_rms << std::endl;
 //   cout<<"Number of nodes seen = "<<count<<endl;

}

void printNode(const Node& t) {
    cout<<"ID: "<<t.ID<<endl;
    cout<<"Edge_offset: "<<t.edge_offset<<endl;
    cout<<"Updates: "<<t.updates<<endl;
    cout<<"Number of edges: "<<t.number_of_edges<<endl;
    for(int i=0;i<LATENT_VECTOR_SIZE;i++) {
        cout<<" "<<t.latent_vector[i]<<endl;
    }
}
/* Operator */
Galois::DGReducible<size_t> numNodes; 
unsigned count_done=0;
struct sgd_algo {
   //unsigned int num_movie_nodes;

struct Process : public Galois::Runtime::Lockable {
    Graphp g;
    sgd_algo* self;
    int iteration;
    unsigned int startRange;
    unsigned int endRange;
    Process(){ }
    // sgd(Graphp _g) : g(_g) {}
    Process(sgd_algo* s, Graphp _g, unsigned int _start, unsigned int _end) : g(_g), self(s), startRange(_start), endRange(_end) { }
    //void operator()(const DGNode& n, Galois::UserContext<DGNode>&) {(*this)(n);} 
    void operator()(const DGNode& movie, Galois::UserContext<DGNode>& ctx)
    {
     Node& movie_data = g->getData(movie);
     //cout <<"ID of movie: "<<movie_data.ID<<endl;
    //printNode(movie_data);

     DGraph::edge_iterator edge_it = g->edge_begin(movie);
     DGraph::edge_iterator edge_end = g->edge_end(movie);
/**********************************************************
* new appraoch.. Process all the edges of a movie node in 
* in one go.
* ********************************************************/ 	
    //uint32_t edges = std::distance(edge_end,edge_it);
   /* 	
    if(movie_data.edge_offset < movie_data.number_of_edges)
	std::advance(edge_it, movie_data.edge_offset);
    else if(movie_data.edge_offset == movie_data.number_of_edges){
	std::advance(edge_it, movie_data.edge_offset);
	movie_data.edge_offset = 0;	
    }
    else 
	movie_data.edge_offset = 0;	
   
    for(auto ii = edge_it; ii != edge_end; ++ii) {
	DGNode user = g->getEdgeDst(edge_it);
	Node& user_data = g->getData(user);
	
<<<<<<< HEAD
	unsigned int edge_rating = edge_it->getValue();
    
	doGradientUpdate(movie_data, user_data, edge_rating);
	++movie_data.edge_offset;
    }
    
    numNodes += 1;
    ++Processed_movie_nodes;
    printf("Processed = %lu\t , hostID = %d\n", Processed_movie_nodes, Galois::Runtime::NetworkInterface::ID);
    if(movie_data.edge_offset == movie_data.number_of_edges)
	++movie_data.updates;
    if(movie_data.updates < MAX_MOVIE_UPDATES)
	ctx.push(movie);

*/

     //std::advance(edge_it,  movie_data.edge_offset);
     //std::advance(edge_it,  startRange);
     //cout<<Galois::Runtime::NetworkInterface::ID<<" checking if multiple edges..\n"<<endl;
     assert(edge_it != edge_end);
     unsigned int edge_rating;
     unsigned int dstID;
     if(edge_it != edge_end) {
	edge_rating = edge_it->getValue();
	dstID = edge_rating/10;
    }
     //cout<<"Iterating till start.."<<endl;
     while(dstID < startRange && edge_it != edge_end){
	edge_rating = edge_it->getValue();
	dstID = edge_rating/10;
	++edge_it;
    }
    //cout<<Galois::Runtime::NetworkInterface::ID<<" reached range start...\n"<<endl;
     //else if(dstID >= endRange)
    //	return;
     while((dstID < endRange) && (edge_it != edge_end)) {

	 edge_rating = edge_it->getValue();
	 dstID = edge_rating/10;
	 DGNode user = g->getEdgeDst(edge_it);
	 Node& user_data = g->getData(user);

	 edge_rating = edge_rating%10;
	 //cout<<"Value of rating: "<<edge_rating<<endl;

	 // Call the gradient routine
	 doGradientUpdate(movie_data, user_data, edge_rating);
	 ++edge_it;
	 //++movie_data.edge_offset;
	 //assert(startRange<=dstID && dstID <= endRange);
     }
   //cout<<Galois::Runtime::NetworkInterface::ID<<" reached range end...\n"<<endl;
	   // This is the last user
     if(edge_it == edge_end)// Galois::MethodFlag::NONE))
     {
	//start back at the first edge again
	movie_data.edge_offset = 0;
	numNodes += 1;
	++Processed_movie_nodes;
	
	//printf("Processed = %lu\t , hostID = %d\n", Processed_movie_nodes, Galois::Runtime::NetworkInterface::ID);
	movie_data.updates++;
	//cout<<"Done with this movie.. count = "<<++count_done<<" host = "<<Galois::Runtime::NetworkInterface::ID<<endl;
	if(movie_data.updates < MAX_MOVIE_UPDATES)
	    ctx.push(movie);
     }            
     /*else
     {
	    ctx.push(movie);

     }*/

}

void print(){
    std::cout << "hello\n";
}

typedef int tt_has_serialize;
void serialize(Galois::Runtime::SerializeBuffer& s) const {
    gSerialize(s,g);
}
void deserialize(Galois::Runtime::DeSerializeBuffer& s) {
    gDeserialize(s,g);
} 

};
    void operator()(Graphp g) {
	DGraph::iterator ii = g->begin();
	std::advance(ii,num_movie_nodes);
	//std::advance(ii,2);
	
	//Graph::iterator jj = graph.begin();
 	//std::advance(jj, num_movie_nodes);

	Node& dg_movie = g->getData(*ii);
	//Node& g_movie = graph.getData(*jj);
	int movie_host0 = 0;
	int movie_host1 = 0;

	//Galois::for_each_local(g, Process(this,g), "Process");
/*	unsigned int blockSize = num_user_nodes/Galois::Runtime::NetworkInterface::Num;
	for(int i=0;i<Galois::Runtime::NetworkInterface::Num;i++) {
	    int blockNum = (Galois::Runtime::NetworkInterface::ID+i)%Galois::Runtime::NetworkInterface::Num;
	    unsigned int startRange = blockSize*blockNum;
	    unsigned int endRange = blockSize*(blockNum+1);
	    if(blockNum == Galois::Runtime::NetworkInterface::Num-1)	endRange = num_user_nodes+1;
	    startRange += num_movie_nodes+1;
	    endRange += num_movie_nodes+1;
	    cout<<"Iteration: "<<i<<endl;
*/
	    uint32_t startRange = 0;
	    uint32_t endRange = 0;
	    uint32_t t = Galois::Runtime::NetworkInterface::Num;
	    /* New for_each for blocking */
	    Galois::for_each<>(g->begin(), ii, t, num_user_nodes, Process(this,g,startRange,endRange), "SGD Process");
//	}
	//Galois::for_each(g->begin(), ii, verify_before(g), "Verifying");
    
        // Verification routine
  //      std::cout << "Running Verification after completion\n";
        //verify(g);
	std::cout << "number of nodes = "<<numNodes.reduce() << "\n";
    }

=======
	//perform SGD update on all edges of a movie
	//perform update on one user at a time
	void operator()(Graph::GraphNode movie, Galois::UserContext<Graph::GraphNode>& ctx)
	{	
		Node& movie_data = g.getData(movie);
		
        Graph::edge_iterator edge_it = g.edge_begin(movie, Galois::MethodFlag::UNPROTECTED) + movie_data.edge_offset;
		Graph::GraphNode user = g.getEdgeDst(edge_it);
		//abort operation if conflict detected (Galois::MethodFlag::ALL)
		Node& user_data = g.getData(user, Galois::MethodFlag::ALL);
		//abort operation if conflict detected (Galois::MethodFlag::ALL)
		unsigned int edge_rating = g.getEdgeData(edge_it, Galois::MethodFlag::ALL);	
		
		doGradientUpdate(movie_data, user_data, edge_rating);

		++edge_it;
		++movie_data.edge_offset;

		//we just looked at the last user
		if(edge_it == g.edge_end(movie, Galois::MethodFlag::UNPROTECTED))
		{
			//start back at the first edge
            movie_data.edge_offset = 0;

			//push movie node onto worklist if it's not updated enough
			movie_data.updates++;
			if(movie_data.updates < MAX_MOVIE_UPDATES)
				ctx.push(movie);
		}
		else //haven't looked at all the users this iteration
		{
			ctx.push(movie);
		}
		
	} 
>>>>>>> 6392637a
};


/*void fillNode(Node& node) {
    unsigned int seed = 42;
    std::default_random_engine eng(seed);
    std::uniform_real_distribution<double> random_lv_value(0,0.1);
   double *lv = new double[LATENT_VECTOR_SIZE];
    for(int i=0;i<LATENT_VECTOR_SIZE;i++) {
	lv[i] = random_lv_value(eng);
    }
    node.latent_vector = lv; 
}*/


static void recvHostIDMap_landing_pad(RecvBuffer& buf) {
    
    DGNode n;
    uint32_t hostID;
    gDeserialize(buf,hostID, n);
    slock.lock();
    HostIDMap[n] = hostID;
    slock.unlock();
}

/*
static void sendHostIDMap_landing_pad(RecvBuffer& buf) {
    
    DGNode n;
    uint32_t hostID;
    gDeserialize(buf, hostID, n);
    sendBuffer b;
    slock.lock();
    gserialize(b, Galois::Runtime::NetworkInterface::ID, n);
    slock.unlock();
    getSystemNetworkInterface().send(host, recvHostIDMap_landing_pad, b); 
}
*/


unsigned num_ns = 0;
struct create_nodes {
    Graphp g;
    SLock l;
    create_nodes() = default;
    create_nodes(Graphp _g, SLock _l) : g(_g),l(_l){}
    
    template<typename Context>
    void operator ()(const FileGNode& item, const Context& ctx) {
	Node node;
	DGNode n = g->createNode(node);  
	g->addNode(n);
    }
};

void giveDGraph(Graphp graph);
uint64_t countEdgeData=0;
static void create_remote_graph_edges(Graphp dgraph)
{
  printf ("creating all edges on HOST =>%u\n", Galois::Runtime::NetworkInterface::ID);
   unsigned count = 0;
   unsigned scount = 0;
   unsigned rcount = 0;

<<<<<<< HEAD
    unsigned cc = 0;
	
    auto dg_it = dgraph->begin();
    for(auto ii = fgraph.begin(); ii != fgraph.end(); ++ii) {
	mapping[*ii] = *dg_it;
	++dg_it;	
    } 
    idCount = 1;
    for(auto ii = fgraph.begin(); ii != fgraph.end(); ++ii) {
	FGraph::edge_iterator vv = fgraph.edge_begin(*ii);
	FGraph::edge_iterator ev = fgraph.edge_end(*ii);
	scount++;
	Node& n = dgraph->getData(mapping[*ii]);
	n.ID = idCount++;
//	cout << "n ID = "<< n.ID<<endl;
	for (FGraph::edge_iterator jj = vv; jj != ev; ++jj) {
	   // cout<<"Getting edges..\n";
	    Node& dst = dgraph->getData(mapping[fgraph.getEdgeDst(jj)]);
	    unsigned int dstID = dst.ID;
	    //cout<<"Value of ID = "<<dstID<<endl;
	    //cout<<"Value of edge data = "<<fgraph.getEdgeData<unsigned int>(jj)<<endl;
	    unsigned int edge_data = dstID*10+fgraph.getEdgeData<unsigned int>(jj);
	    //cout<<"Value of edge data again: "<<edge_data%10<<endl;
	    countEdgeData += edge_data;
	    dgraph->addEdge(mapping[*ii],mapping[fgraph.getEdgeDst(jj)], edge_data);
	    count++;
	    n.number_of_edges+=1;
=======
	//for all movie and user nodes in the graph
	for (Graph::iterator i = g.begin(), end = g.end(); i != end; ++i) {
		Graph::GraphNode gnode = *i;
		Node& data = g.getData(gnode);
		
		data.updates = 0;

		//fill latent vectors with random values
		double* lv = new double[LATENT_VECTOR_SIZE];
		for(int i = 0; i < LATENT_VECTOR_SIZE; i++)
		{
			lv[i] = random_lv_value(eng);
		}
		data.latent_vector = lv;
		
		//count number of movies we've seen; only movies nodes have edges
		unsigned int num_edges = 
			g.edge_end(gnode, Galois::MethodFlag::UNPROTECTED) - g.edge_begin(gnode, Galois::MethodFlag::UNPROTECTED);
		if(num_edges > 0)
			num_movie_nodes++;
		
		data.edge_offset = 0;
>>>>>>> 6392637a
	}
	if(n.number_of_edges > 0)
	    ++num_movie_nodes;
	else
	    ++num_user_nodes;
	NUM_RATINGS += n.number_of_edges;
  }
int movie_host0 = 0;
	int movie_host1 = 0;
	auto jj = dgraph->begin();
	std::advance(jj , num_movie_nodes);
	for(auto hh = dgraph->begin(); hh != jj; ++hh){
	    if(HostIDMap[*hh] == 0)
		++movie_host0;
	    if(HostIDMap[*hh] == 1)
		++movie_host1;
	} 

	std::cout<< "movie_host0 = " << movie_host0 << " moveie_host1 = " << movie_host1 <<std::endl;
}


<<<<<<< HEAD
static void create_dist_graph(Graphp dgraph, std::string inputFile) {
    SLock lk;
    uint64_t block, f, l;
    FGraph::iterator first, last;
    
    fgraph.structureFromFile(inputFile);
    auto graph_begin = fgraph.begin();
    auto graph_end = fgraph.end();

    auto  size = graph_end - graph_begin;;
    cout << "rest node size = "<<size<<endl;
    block = size / Galois::Runtime::NetworkInterface::Num;
    f = Galois::Runtime::NetworkInterface::ID * block;
    l = (Galois::Runtime::NetworkInterface::ID + 1) * block;
    first = graph_begin + (Galois::Runtime::NetworkInterface::ID * block);
    last  = graph_begin + ((Galois::Runtime::NetworkInterface::ID + 1) * block);
    if (Galois::Runtime::NetworkInterface::ID == (Galois::Runtime::NetworkInterface::Num-1)) last = graph_end;
=======
struct projCount : public std::unary_function<unsigned, Graph::GraphNode&> {
	unsigned operator()(const Graph::GraphNode& node) const {
		return g_ptr->getData(node, Galois::MethodFlag::UNPROTECTED).updates;
	}
};
>>>>>>> 6392637a

    cout << "first - last" << (first - last)<< endl;
   // cout<<"Number of nodes = "<<std::distance(graph.begin(),graph.end())<<endl; 
   // if(Galois::Runtime::NetworkInterface::ID == 0) {   
//	std::cout << "number of node on host = " << Galois::Runtime::NetworkInterface::ID << " are: = " << last - first << "\n";
	printf ("host: %u creating rest of the nodes\n", Galois::Runtime::NetworkInterface::ID);
	Galois::for_each(first, last, create_nodes(dgraph,lk));
}
static void getDGraph_landing_pad(RecvBuffer& buf) {
    Graphp dgraph;
    gDeserialize(buf, dgraph);
   // printf("%d has received DistGraph..\n",Galois::Runtime::NetworkInterface::ID);
}
void giveDGraph(Graphp dgraph) {
    if(Galois::Runtime::NetworkInterface::Num > 1) {
    SendBuffer b;
    gSerialize(b, dgraph);
    getSystemNetworkInterface().broadcast(getDGraph_landing_pad, b);
//	printf("Handling receives...\n");
    getSystemNetworkInterface().handleReceives();
//	printf("Done Handling receives...\n");
    }
}
static void readInputGraph_landing_pad(RecvBuffer& buf) {
    Graphp dgraph;
    std::string inputFile;
    gDeserialize(buf, inputFile, dgraph);
    create_dist_graph(dgraph, inputFile);
 //   printf("1..Done creating dist graph..\n");
}


void readInputGraph(Graphp dgraph, std::string inputFile){
  //  std::cout<<"NetworkHostNum="<<Galois::Runtime::NetworkInterface::Num<<std::endl;
     if(Galois::Runtime::NetworkInterface::Num > 1) {
	SendBuffer b;
	gSerialize(b, inputFile, dgraph);
	getSystemNetworkInterface().broadcast(readInputGraph_landing_pad, b);
//	printf("Handling receives...\n");
	getSystemNetworkInterface().handleReceives();
//	printf("Done Handling receives...\n");
    } 
    
    create_dist_graph(dgraph,inputFile);
  //  printf("0..Done creating dist graph.. HOST --->%d\n", Galois::Runtime::NetworkInterface::ID);
	
}



void readGraph(Graphp dgraph, std::string inputFile) {
    readInputGraph(dgraph, inputFile); 
}

/*
void verify_(Graphp g) {
    auto ii = g->begin();
    std::advance(ii,num_movie_nodes);
    if(Galois::Runtime::NetworkInterface::ID == 0)	
	Galois::for_each(g->begin(),ii,verify_before(g),"Verifying");
    else
	Galois::for_each(g->begin(),ii,dummy_func2());
}
*/
int main(int argc, char** argv)
{	
	if(argc < 3)
	{
		std::cout << "Usage: <input binary gr file> <thread count>" << std::endl;
		return -1;
	}
	
	//std::cout<< "start reading and building Graph\n";
	std::string inputFile = argv[1];
	unsigned int threadCount = atoi(argv[2]);

	//how many threads Galois should use
	Galois::setActiveThreads(threadCount);
  //      graph.structureFromFile(inputFile);

//	num_movie_nodes =  initializeGraphData(graph);
//	std::cout << "num_movie_nodes = " << num_movie_nodes <<"\n";
//	cout<<"Number of ratings = "<<NUM_RATINGS<<endl;	
	Galois::StatManager statManager;
	Galois::Runtime::networkStart();
	
	Graphp dgraph = DGraph::allocate();

	Galois::StatTimer Tinitial("Initialization Time");
	Tinitial.start();
	readGraph(dgraph, inputFile);    
	Tinitial.stop();

//	if(Galois::Runtime::NetworkInterface::ID == 0) {	
	    std::cout<< "create_remote_graph_edges host--->" << Galois::Runtime::NetworkInterface::ID<<"\n";
	    create_remote_graph_edges(dgraph);
	    std::cout<< "Done reading and building Graph\n";
//	}
	//verify();
	cout<<"Verifying before SGD\n";
	verify(dgraph);
	std::cout << "calling sgd \n";
	Galois::StatTimer T("Sgd Time");

        NetworkInterface& net = getSystemNetworkInterface();

//	net.systemBarrier();
	T.start();
	sgd_algo()(dgraph);
	 T.stop();   
  //      net.systemBarrier();

/*	Galois::StatTimer T2("Verify Time");
	T2.start();
	cout<<"Verifying after SGD\n";
	verify(dgraph);
	T2.stop();
*/
	printf("NUMBER OF MOVIE NODES = %d\n", num_movie_nodes);
	cout<<"Sum of edge data values = "<<countEdgeData<<endl;
	Galois::Runtime::networkTerminate();
	return 0;

}<|MERGE_RESOLUTION|>--- conflicted
+++ resolved
@@ -16,9 +16,9 @@
  *
  * Stochastic gradient descent for matrix factorization, implemented with Distributed Galois.
  * 
- * Authors: Gurbinder Gill <gill@cs.utexas.edu>
- *	    Bharat Naik    <bharatpn@cs.utexas.edu>
- *
+ * Author: Gurbinder Gill <gill@cs.utexas.edu>
+ * Author: Bharat Naik    <bharatpn@cs.utexas.edu>
+ * Author: Prad Nelluru <pradn@cs.utexas.edu>
 */
 
 #include <iostream>
@@ -325,11 +325,10 @@
 	DGNode user = g->getEdgeDst(edge_it);
 	Node& user_data = g->getData(user);
 	
-<<<<<<< HEAD
 	unsigned int edge_rating = edge_it->getValue();
-    
-	doGradientUpdate(movie_data, user_data, edge_rating);
-	++movie_data.edge_offset;
+		
+		doGradientUpdate(movie_data, user_data, edge_rating);
+		++movie_data.edge_offset;
     }
     
     numNodes += 1;
@@ -337,8 +336,8 @@
     printf("Processed = %lu\t , hostID = %d\n", Processed_movie_nodes, Galois::Runtime::NetworkInterface::ID);
     if(movie_data.edge_offset == movie_data.number_of_edges)
 	++movie_data.updates;
-    if(movie_data.updates < MAX_MOVIE_UPDATES)
-	ctx.push(movie);
+			if(movie_data.updates < MAX_MOVIE_UPDATES)
+				ctx.push(movie);
 
 */
 
@@ -351,7 +350,7 @@
      if(edge_it != edge_end) {
 	edge_rating = edge_it->getValue();
 	dstID = edge_rating/10;
-    }
+		}
      //cout<<"Iterating till start.."<<endl;
      while(dstID < startRange && edge_it != edge_end){
 	edge_rating = edge_it->getValue();
@@ -393,16 +392,16 @@
 	    ctx.push(movie);
      }            
      /*else
-     {
-	    ctx.push(movie);
+		{
+			ctx.push(movie);
 
      }*/
 
-}
-
+		}
+		
 void print(){
     std::cout << "hello\n";
-}
+	} 
 
 typedef int tt_has_serialize;
 void serialize(Galois::Runtime::SerializeBuffer& s) const {
@@ -451,43 +450,6 @@
 	std::cout << "number of nodes = "<<numNodes.reduce() << "\n";
     }
 
-=======
-	//perform SGD update on all edges of a movie
-	//perform update on one user at a time
-	void operator()(Graph::GraphNode movie, Galois::UserContext<Graph::GraphNode>& ctx)
-	{	
-		Node& movie_data = g.getData(movie);
-		
-        Graph::edge_iterator edge_it = g.edge_begin(movie, Galois::MethodFlag::UNPROTECTED) + movie_data.edge_offset;
-		Graph::GraphNode user = g.getEdgeDst(edge_it);
-		//abort operation if conflict detected (Galois::MethodFlag::ALL)
-		Node& user_data = g.getData(user, Galois::MethodFlag::ALL);
-		//abort operation if conflict detected (Galois::MethodFlag::ALL)
-		unsigned int edge_rating = g.getEdgeData(edge_it, Galois::MethodFlag::ALL);	
-		
-		doGradientUpdate(movie_data, user_data, edge_rating);
-
-		++edge_it;
-		++movie_data.edge_offset;
-
-		//we just looked at the last user
-		if(edge_it == g.edge_end(movie, Galois::MethodFlag::UNPROTECTED))
-		{
-			//start back at the first edge
-            movie_data.edge_offset = 0;
-
-			//push movie node onto worklist if it's not updated enough
-			movie_data.updates++;
-			if(movie_data.updates < MAX_MOVIE_UPDATES)
-				ctx.push(movie);
-		}
-		else //haven't looked at all the users this iteration
-		{
-			ctx.push(movie);
-		}
-		
-	} 
->>>>>>> 6392637a
 };
 
 
@@ -552,7 +514,6 @@
    unsigned scount = 0;
    unsigned rcount = 0;
 
-<<<<<<< HEAD
     unsigned cc = 0;
 	
     auto dg_it = dgraph->begin();
@@ -580,30 +541,6 @@
 	    dgraph->addEdge(mapping[*ii],mapping[fgraph.getEdgeDst(jj)], edge_data);
 	    count++;
 	    n.number_of_edges+=1;
-=======
-	//for all movie and user nodes in the graph
-	for (Graph::iterator i = g.begin(), end = g.end(); i != end; ++i) {
-		Graph::GraphNode gnode = *i;
-		Node& data = g.getData(gnode);
-		
-		data.updates = 0;
-
-		//fill latent vectors with random values
-		double* lv = new double[LATENT_VECTOR_SIZE];
-		for(int i = 0; i < LATENT_VECTOR_SIZE; i++)
-		{
-			lv[i] = random_lv_value(eng);
-		}
-		data.latent_vector = lv;
-		
-		//count number of movies we've seen; only movies nodes have edges
-		unsigned int num_edges = 
-			g.edge_end(gnode, Galois::MethodFlag::UNPROTECTED) - g.edge_begin(gnode, Galois::MethodFlag::UNPROTECTED);
-		if(num_edges > 0)
-			num_movie_nodes++;
-		
-		data.edge_offset = 0;
->>>>>>> 6392637a
 	}
 	if(n.number_of_edges > 0)
 	    ++num_movie_nodes;
@@ -626,7 +563,6 @@
 }
 
 
-<<<<<<< HEAD
 static void create_dist_graph(Graphp dgraph, std::string inputFile) {
     SLock lk;
     uint64_t block, f, l;
@@ -644,13 +580,6 @@
     first = graph_begin + (Galois::Runtime::NetworkInterface::ID * block);
     last  = graph_begin + ((Galois::Runtime::NetworkInterface::ID + 1) * block);
     if (Galois::Runtime::NetworkInterface::ID == (Galois::Runtime::NetworkInterface::Num-1)) last = graph_end;
-=======
-struct projCount : public std::unary_function<unsigned, Graph::GraphNode&> {
-	unsigned operator()(const Graph::GraphNode& node) const {
-		return g_ptr->getData(node, Galois::MethodFlag::UNPROTECTED).updates;
-	}
-};
->>>>>>> 6392637a
 
     cout << "first - last" << (first - last)<< endl;
    // cout<<"Number of nodes = "<<std::distance(graph.begin(),graph.end())<<endl; 
