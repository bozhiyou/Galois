--- conflicted
+++ resolved
@@ -115,12 +115,8 @@
   edge_iterator edge_begin(GraphNode N) const;
   edge_iterator edge_end(GraphNode N) const;
 
-<<<<<<< HEAD
-  template<typename EdgeTy> EdgeTy& getEdgeData(edge_iterator it) const {
-=======
   template<typename EdgeTy> 
   EdgeTy& getEdgeData(edge_iterator it) const {
->>>>>>> 5c21ff6a
     return reinterpret_cast<EdgeTy*>(edgeData)[*it];
   }
 
@@ -193,18 +189,11 @@
   }
 
   //! Read graph connectivity information from arrays.
-<<<<<<< HEAD
-  //! If sizeof_edge_data != 0, return a pointer to array to
-  //! populate with edge data.
-  char* structureFromArrays(uint64_t* outIdxs, uint64_t numNodes,
-      uint32_t* outs, uint64_t numEdges, size_t sizeofEdgeData);
-=======
   //! Return a pointer to array to populate with edge data.
   template<typename T>
   T* structureFromGraph(FileGraph& g) {
     return reinterpret_cast<T*>(structureFromGraph(g, sizeof(T)));
   }
->>>>>>> 5c21ff6a
 
   // XXX(ddn): Avoid methods that depend on slow std::map
 #if 0
@@ -334,14 +323,9 @@
    * Finish making graph. Returns pointer to block of memory that should be
    * used to store edge data.
    */
-<<<<<<< HEAD
-  char* finish() { 
-    structureFromArrays(outIdx, this->numNodes, outs, this->numEdges, sizeofEdgeData);
-=======
   template<typename T>
   T* finish() { 
     void* ret = structureFromArrays(outIdx, this->numNodes, outs, this->numEdges, sizeofEdgeData);
->>>>>>> 5c21ff6a
     delete [] outIdx;
     outIdx = 0;
     delete [] starts;
@@ -398,15 +382,9 @@
     }
   }
 
-<<<<<<< HEAD
-  char *rawEdgeData = g.finish();
-  if (EdgeData::has_value)
-    std::copy(edgeData.begin(), edgeData.end(), reinterpret_cast<edge_value_type*>(rawEdgeData));
-=======
   edge_value_type* rawEdgeData = g.finish<edge_value_type>();
   if (EdgeData::has_value)
     std::copy(edgeData.begin(), edgeData.end(), rawEdgeData);
->>>>>>> 5c21ff6a
 
   out.swap(g);
 }
