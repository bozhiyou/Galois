/** Appendable semi-LC graphs -*- C++ -*-
 * @file
 * @section License
 *
 * Graph which is like other LC graphs but allows adding edges.
 *
 * Galois, a framework to exploit amorphous data-parallelism in irregular
 * programs.
 *
 * Copyright (C) 2013, The University of Texas at Austin. All rights reserved.
 * UNIVERSITY EXPRESSLY DISCLAIMS ANY AND ALL WARRANTIES CONCERNING THIS
 * SOFTWARE AND DOCUMENTATION, INCLUDING ANY WARRANTIES OF MERCHANTABILITY,
 * FITNESS FOR ANY PARTICULAR PURPOSE, NON-INFRINGEMENT AND WARRANTIES OF
 * PERFORMANCE, AND ANY WARRANTY THAT MIGHT OTHERWISE ARISE FROM COURSE OF
 * DEALING OR USAGE OF TRADE.  NO WARRANTY IS EITHER EXPRESS OR IMPLIED WITH
 * RESPECT TO THE USE OF THE SOFTWARE OR DOCUMENTATION. Under no circumstances
 * shall University be liable for incidental, special, indirect, direct or
 * consequential damages or loss of profits, interruption of business, or
 * related expenses which may arise from use of Software or Documentation,
 * including but not limited to those resulting from defects in Software and/or
 * Documentation, or loss or inaccuracy of data of any kind.
 *
 * @author Nikunj Yadav nikunj@cs.utexas.edu
 */
#ifndef GALOIS_GRAPH_LC_MORPH_GRAPH_H
#define GALOIS_GRAPH_LC_MORPH_GRAPH_H

<<<<<<< HEAD
#ifndef LC_MORPH_GRAPH_H_
#define LC_MORPH_GRAPH_H_

#include "Galois/Galois.h"
#include "Galois/LargeArray.h"
#include "Galois/Graph/FileGraph.h"
#include "Galois/Graph/Graph.h"
#include "Galois/Graph/Util.h"
#include "Galois/Runtime/MethodFlags.h"
#include "Galois/Runtime/Context.h"
#include "Galois/Runtime/mm/Mem.h"

namespace Galois {
namespace Graph {
//! Local computation graph (i.e., graph structure does not change)
//! Specialization of LC_Linear_Graph for NUMA architectures
template<typename NodeTy, typename EdgeTy>
class LC_Morph_Graph: private boost::noncopyable {
protected:
  struct NodeInfo;
  typedef GraphImpl::EdgeItem<NodeInfo, EdgeTy, true> EITy;
  //typedef Galois::gdeque<NodeInfo,64> NodeListTy;
  
  struct EdgeHolder {
    EITy* begin;
    EITy* end;
    EdgeHolder* next;
  };

  struct NodeInfo: public Galois::Runtime::Lockable {
    NodeTy data;
    //    unsigned debugEdges;
    EITy* edgeBegin;
    EITy* edgeEnd;
    template<typename... Args>
    NodeInfo(Args&& ...args):data(std::forward<Args>(args)...){
    }
  };

  typedef Galois::InsertBag<NodeInfo> NodeListTy;
  NodeListTy nodes;
  Galois::Runtime::PerThreadStorage<EdgeHolder*> edges;

=======
#include "Galois/config.h"
#include "Galois/Bag.h"
#include "Galois/LargeArray.h"
#include "Galois/Graph/FileGraph.h"
#include "Galois/Graph/Details.h"
#include "Galois/Runtime/MethodFlags.h"

#include <boost/mpl/if.hpp>
#include GALOIS_CXX11_STD_HEADER(type_traits)

namespace Galois {
namespace Graph {

//! Local computation graph (i.e., graph structure does not change)
template<typename NodeTy, typename EdgeTy,
  bool HasNoLockable=false,
  bool UseNumaAlloc=false,
  bool HasOutOfLineLockable=false,
  bool HasId=false>
class LC_Morph_Graph:
    private boost::noncopyable,
    private detail::OutOfLineLockableFeature<HasOutOfLineLockable && !HasNoLockable> {
  template<typename Graph> friend class LC_InOut_Graph;

public:
  template<bool _has_id>
  struct with_id { typedef LC_Morph_Graph<NodeTy,EdgeTy,HasNoLockable,UseNumaAlloc,HasOutOfLineLockable,_has_id> type; };

  template<typename _node_data>
  struct with_node_data { typedef  LC_Morph_Graph<_node_data,EdgeTy,HasNoLockable,UseNumaAlloc,HasOutOfLineLockable,HasId> type; };

  template<bool _has_no_lockable>
  struct with_no_lockable { typedef LC_Morph_Graph<NodeTy,EdgeTy,_has_no_lockable,UseNumaAlloc,HasOutOfLineLockable,HasId> type; };

  template<bool _use_numa_alloc>
  struct with_numa_alloc { typedef LC_Morph_Graph<NodeTy,EdgeTy,HasNoLockable,_use_numa_alloc,HasOutOfLineLockable,HasId> type; };

  template<bool _has_out_of_line_lockable>
  struct with_out_of_line_lockable { typedef LC_Morph_Graph<NodeTy,EdgeTy,HasNoLockable,UseNumaAlloc,_has_out_of_line_lockable,_has_out_of_line_lockable||HasId> type; };

  typedef read_with_aux_graph_tag read_tag;

protected:
  class NodeInfo;
  typedef detail::EdgeInfoBase<NodeInfo*, EdgeTy> EdgeInfo;
  typedef Galois::InsertBag<NodeInfo> Nodes;
  typedef detail::NodeInfoBaseTypes<NodeTy,!HasNoLockable && !HasOutOfLineLockable> NodeInfoTypes;
  
  struct EdgeHolder {
    EdgeInfo* begin;
    EdgeInfo* end;
    EdgeHolder* next;
  };

  class NodeInfo: public detail::NodeInfoBase<NodeTy,!HasNoLockable && !HasOutOfLineLockable> {
    typedef detail::NodeInfoBase<NodeTy,!HasNoLockable && !HasOutOfLineLockable> Super;
    friend class LC_Morph_Graph;

    EdgeInfo* edgeBegin;
    EdgeInfo* edgeEnd;

  public:
    template<typename... Args>
    NodeInfo(Args&&... args): Super(std::forward<Args>(args)...) { }
  };

>>>>>>> 4113c1e4
  struct makeGraphNode: public std::unary_function<NodeInfo&, NodeInfo*> {
    NodeInfo* operator()(NodeInfo& data) const { return &data; }
  };
  
<<<<<<< HEAD
  struct first_equals {
    NodeInfo* dst;
    first_equals(NodeInfo* d): dst(d) { }
    bool operator()(const EITy& edge) { return edge.first() == dst; }
  };

public:

  typedef boost::transform_iterator<makeGraphNode,typename NodeListTy::iterator > iterator;
  typedef iterator local_iterator;
  typedef NodeInfo* GraphNode;
  typedef EdgeTy edge_data_type;
  typedef NodeTy node_data_type;
  typedef typename EITy::reference edge_data_reference;
  typedef EITy* edge_iterator;
    
  NodeTy& getData(const GraphNode& N, MethodFlag mflag = MethodFlag::ALL) {
    Galois::Runtime::checkWrite(mflag, false);
    Galois::Runtime::acquire(N, mflag);
    return N->data;
  }

  edge_data_reference getEdgeData(edge_iterator ni, MethodFlag mflag = MethodFlag::ALL) const {
    Galois::Runtime::checkWrite(mflag, false);
    Galois::Runtime::acquire(ni->first(), mflag);
    return *ni->second();
  }

  GraphNode getEdgeDst(edge_iterator ni, MethodFlag mflag = MethodFlag::ALL) const {
    Galois::Runtime::checkWrite(mflag, false);
    Galois::Runtime::acquire(ni->first(), mflag);
    return GraphNode(ni->first());
=======
  struct dst_equals {
    NodeInfo* dst;
    dst_equals(NodeInfo* d): dst(d) { }
    bool operator()(const EdgeInfo& edge) { return edge.dst == dst; }
  };

public:
  typedef NodeInfo* GraphNode;
  typedef EdgeTy edge_data_type;
  typedef NodeTy node_data_type;
  typedef typename NodeInfoTypes::reference node_data_reference;
  typedef typename EdgeInfo::reference edge_data_reference;
  typedef EdgeInfo* edge_iterator;
  typedef boost::transform_iterator<makeGraphNode,typename Nodes::iterator> iterator;
  typedef boost::transform_iterator<makeGraphNode,typename Nodes::const_iterator> const_iterator;
  typedef iterator local_iterator;
  typedef const_iterator const_local_iterator;
  typedef LargeArray<GraphNode> ReadGraphAuxData;

protected:
  Nodes nodes;
  Galois::Runtime::PerThreadStorage<EdgeHolder*> edges;

  template<bool _A1 = HasNoLockable, bool _A2 = HasOutOfLineLockable>
  void acquireNode(GraphNode N, MethodFlag mflag, typename std::enable_if<!_A1 && !_A2>::type* = 0) {
    Galois::Runtime::acquire(N, mflag);
  }

  template<bool _A1 = HasOutOfLineLockable, bool _A2 = HasNoLockable>
  void acquireNode(GraphNode N, MethodFlag mflag, typename std::enable_if<_A1 && !_A2>::type* = 0) {
    this->outOfLineAcquire(getId(N), mflag);
  }

  template<bool _A1 = HasOutOfLineLockable, bool _A2 = HasNoLockable>
  void acquireNode(GraphNode N, MethodFlag mflag, typename std::enable_if<_A2>::type* = 0) { }

  template<bool _Enable = HasId>
  size_t getId(GraphNode N, typename std::enable_if<_Enable>::type* = 0) {
    return N->getId();
  }

public:
  ~LC_Morph_Graph() {
    for (typename Nodes::iterator ii = nodes.begin(), ei = nodes.end(); ii != ei; ++ii) {
      NodeInfo& n = *ii;
      EdgeInfo* edgeBegin = n.edgeBegin;
      EdgeInfo* edgeEnd = n.edgeEnd;

      if (EdgeInfo::has_value) {
        while (edgeBegin != edgeEnd) {
          edgeBegin->destroy();
          ++edgeBegin;
        }
      }
    }
  }

  node_data_reference getData(const GraphNode& N, MethodFlag mflag = MethodFlag::ALL) {
    Galois::Runtime::checkWrite(mflag, false);
    acquireNode(N, mflag);
    return N->getData();
  }

  edge_data_reference getEdgeData(edge_iterator ni, MethodFlag mflag = MethodFlag::NONE) {
    Galois::Runtime::checkWrite(mflag, false);
    acquireNode(ni->dst, mflag);
    return ni->get();
  }

  GraphNode getEdgeDst(edge_iterator ni) {
    //Galois::Runtime::checkWrite(mflag, false);
    //acquireNode(ni->dst, mflag);
    return GraphNode(ni->dst);
>>>>>>> 4113c1e4
  }

  /**
   * Returns an iterator to all the nodes in the graph. Not thread-safe.
   */
  iterator begin() {
<<<<<<< HEAD
    return boost::make_transform_iterator(nodes.begin(),makeGraphNode());
=======
    return boost::make_transform_iterator(nodes.begin(), makeGraphNode());
>>>>>>> 4113c1e4
  }

  //! Returns the end of the node iterator. Not thread-safe.
  iterator end() {
<<<<<<< HEAD
    return boost::make_transform_iterator(nodes.end(),makeGraphNode());
  }

  local_iterator local_begin() {
    return boost::make_transform_iterator(nodes.local_begin(),makeGraphNode());
  }
  
  local_iterator local_end() {
    return boost::make_transform_iterator(nodes.local_end(),makeGraphNode());
  }

  edge_iterator edge_begin(GraphNode N, MethodFlag mflag = MethodFlag::ALL) {
    Galois::Runtime::acquire(N, mflag);
    if (Galois::Runtime::shouldLock(mflag)) {
      for (edge_iterator ii = N->edgeBegin, ee = N->edgeEnd; ii != ee; ++ii) {
        Galois::Runtime::acquire(ii->first(), mflag);
=======
    return boost::make_transform_iterator(nodes.end(), makeGraphNode());
  }

  local_iterator local_begin() {
    return boost::make_transform_iterator(nodes.local_begin(), makeGraphNode());
  }
  
  local_iterator local_end() {
    return boost::make_transform_iterator(nodes.local_end(), makeGraphNode());
  }

  edge_iterator edge_begin(GraphNode N, MethodFlag mflag = MethodFlag::ALL) {
    acquireNode(N, mflag);
    if (Galois::Runtime::shouldLock(mflag)) {
      for (edge_iterator ii = N->edgeBegin, ee = N->edgeEnd; ii != ee; ++ii) {
        acquireNode(ii->dst, mflag);
>>>>>>> 4113c1e4
      }
    }
    return N->edgeBegin;
  }

  edge_iterator edge_end(GraphNode N, MethodFlag mflag = MethodFlag::ALL) {
    return N->edgeEnd;
  }
  
  template<typename... Args>
  GraphNode createNode(int nedges, Args&&... args) {
    Galois::Runtime::checkWrite(MethodFlag::ALL, true);
<<<<<<< HEAD
    NodeInfo* N = &(nodes.emplace(std::forward<Args>(args)...));
    Galois::Runtime::acquire(N, MethodFlag::ALL);
=======
    NodeInfo* N = &nodes.emplace(std::forward<Args>(args)...);
    acquireNode(N, MethodFlag::ALL);
>>>>>>> 4113c1e4
    EdgeHolder*& local_edges = *edges.getLocal();
    if (!local_edges || std::distance(local_edges->begin, local_edges->end) < nedges) {
      EdgeHolder* old = local_edges;
      char* newblock = (char*)Runtime::MM::pageAlloc();
      local_edges = (EdgeHolder*)newblock;
      local_edges->next = old;
      char* estart = newblock + sizeof(EdgeHolder);
<<<<<<< HEAD
      if ((uintptr_t)estart % sizeof(EITy)) //not aligned
#if defined(__INTEL_COMPILER) && __INTEL_COMPILER <= 1310
        estart += sizeof(EITy) - ((uintptr_t)estart % 8);
#else
        estart += sizeof(EITy) - ((uintptr_t)estart % alignof(EITy));
#endif

      local_edges->begin = (EITy*)estart;
      char* eend = newblock + Runtime::MM::pageSize;
      eend -= (uintptr_t)eend % sizeof(EITy);
      local_edges->end = (EITy*)eend;
    }
    N->edgeBegin = N->edgeEnd = local_edges->begin;
    local_edges->begin += nedges;
    //    N->debugEdges = nedges;
=======
      if ((uintptr_t)estart % sizeof(EdgeInfo)) // Not aligned
#ifdef HAVE_CXX11_ALIGNOF
        estart += sizeof(EdgeInfo) - ((uintptr_t)estart % alignof(EdgeInfo));
#else
        estart += sizeof(EdgeInfo) - ((uintptr_t)estart % 8);
#endif

      local_edges->begin = (EdgeInfo*)estart;
      char* eend = newblock + Runtime::MM::pageSize;
      eend -= (uintptr_t)eend % sizeof(EdgeInfo);
      local_edges->end = (EdgeInfo*)eend;
    }
    N->edgeBegin = N->edgeEnd = local_edges->begin;
    local_edges->begin += nedges;
>>>>>>> 4113c1e4
    return GraphNode(N);
  }

  template<typename... Args>
  edge_iterator addEdge(GraphNode src, GraphNode dst, Galois::MethodFlag mflag, Args&&... args) {
    Galois::Runtime::checkWrite(mflag, true);
<<<<<<< HEAD
    Galois::Runtime::acquire(src, mflag);
    //    assert(std::distance(src->edgeBegin, src->edgeEnd) < src->debugEdges);
    auto it = std::find_if(src->edgeBegin, src->edgeEnd, first_equals(dst));
    if (it == src->edgeEnd) {
      new (it) EITy(dst, 0, std::forward<Args>(args)...);
      src->edgeEnd++;
    }
    //    assert(std::distance(src->edgeBegin, src->edgeEnd) <= src->debugEdges);
=======
    acquireNode(src, mflag);
    auto it = std::find_if(src->edgeBegin, src->edgeEnd, dst_equals(dst));
    if (it == src->edgeEnd) {
      it->dst = dst;
      it->construct(std::forward<Args>(args)...);
      src->edgeEnd++;
    }
>>>>>>> 4113c1e4
    return it;
  }

  template<typename... Args>
  edge_iterator addEdgeWithoutCheck(GraphNode src, GraphNode dst, Galois::MethodFlag mflag, Args&&... args) {
    Galois::Runtime::checkWrite(mflag, true);
<<<<<<< HEAD
    Galois::Runtime::acquire(src, mflag);
    //    assert(std::distance(src->edgeBegin, src->edgeEnd) < src->debugEdges);
    auto it = src->edgeEnd;
    new (it) EITy(dst, 0, std::forward<Args>(args)...);
    src->edgeEnd++;
    //    assert(std::distance(src->edgeBegin, src->edgeEnd) <= src->debugEdges);
=======
    acquireNode(src, mflag);
    auto it = src->edgeEnd;
    it->dst = dst;
    it->construct(std::forward<Args>(args)...);
    src->edgeEnd++;
>>>>>>> 4113c1e4
    return it;
  }
  
  edge_iterator findEdge(GraphNode src, GraphNode dst, Galois::MethodFlag mflag = MethodFlag::ALL) {
    Galois::Runtime::checkWrite(mflag, true);
<<<<<<< HEAD
    Galois::Runtime::acquire(src, mflag);
    return std::find_if(src->edgeBegin, src->edgeEnd, first_equals(dst)); 
  }
  
  void structureFromFile(const std::string& fname) { Graph::structureFromFile(*this, fname); }
  
  struct CreateNodes {
    LC_Morph_Graph* self;
    std::vector<GraphNode>& tracking;
    FileGraph& graph;
    std::atomic<unsigned>& nNodes;
    
    CreateNodes(
      LC_Morph_Graph* _self,
      std::vector<GraphNode>& _tracking,
      FileGraph& _graph,
      std::atomic<unsigned>& _nNodes): self(_self), tracking(_tracking), graph(_graph), nNodes(_nNodes) { }

    void operator()(FileGraph::GraphNode gn) {
       tracking[gn] = self->createNode(std::distance(graph.edge_begin(gn), graph.edge_end(gn))); 
       ++nNodes;
    }
  };

  struct CreateEdges {
    LC_Morph_Graph* self;
    std::vector<GraphNode>& tracking;
    FileGraph& graph;
    std::atomic<unsigned>& nEdges;
    
    CreateEdges(
      LC_Morph_Graph* _self,
      std::vector<GraphNode>& _tracking,
      FileGraph& _graph,
      std::atomic<unsigned>& _nEdges): self(_self), tracking(_tracking), graph(_graph), nEdges(_nEdges) { }

    void operator()(FileGraph::GraphNode gn) {
       for (auto ii = graph.edge_begin(gn), ee = graph.edge_end(gn); ii != ee; ++ii) {
         self->addEdgeWithoutCheck(tracking[gn], tracking[graph.getEdgeDst(ii)], Galois::MethodFlag::NONE, graph.getEdgeData<uint32_t>(ii));
         ++nEdges;
       }
    }
  };

  void structureFromGraph(FileGraph& graph) {

    //if we can keep the node order we should delete trackingG and turn tracking into a vector and not a ref.
    //std::vector<GraphNode> tracking;
    std::vector<GraphNode> tracking;

    tracking.resize(graph.size());

    std::atomic<unsigned> nEdges(0), nNodes(0);
    Galois::do_all(graph.begin(), graph.end(), CreateNodes(this, tracking, graph, nNodes));
    Galois::do_all(graph.begin(), graph.end(), CreateEdges(this, tracking, graph, nEdges));
    //std::cout << "Created Graph with " << nNodes << " nodes and " << nEdges << " edges\n";

  }

  void dump(std::ostream& out) {
    out << "digraph {\n";
    for (auto nn = begin(), en = end(); nn != en; ++nn) {
      out << '"' << *nn << "\" [shape=box];\n";
    }
    for (auto nn = begin(), en = end(); nn != en; ++nn) {
      for (auto ii = edge_begin(*nn), ee = edge_end(*nn); ii != ee; ++ii)
        out << '"' << *nn << "\" -> \"" << getEdgeDst(ii) << "\";\n";
    }

    out << "}\n";
=======
    acquireNode(src, mflag);
    return std::find_if(src->edgeBegin, src->edgeEnd, dst_equals(dst)); 
  }
  
  void allocateFrom(FileGraph& graph, ReadGraphAuxData& aux) {
    size_t numNodes = graph.size();
    
    if (UseNumaAlloc) {
      aux.allocateLocal(numNodes, false);
      this->outOfLineAllocateLocal(numNodes, false);
    } else {
      aux.allocateInterleaved(numNodes);
      this->outOfLineAllocateInterleaved(numNodes);
    }
  }

  void constructNodesFrom(FileGraph& graph, unsigned tid, unsigned total, ReadGraphAuxData& aux) {
    auto r = graph.divideBy(
        sizeof(NodeInfo) + LC_Morph_Graph::size_of_out_of_line::value,
        sizeof(EdgeInfo),
        tid, total);

    size_t id = *r.first;
    for (FileGraph::iterator ii = r.first, ei = r.second; ii != ei; ++ii, ++id) {
      aux[id] = createNode(std::distance(graph.edge_begin(*ii), graph.edge_end(*ii)));
    }
  }
  
  void constructEdgesFrom(FileGraph& graph, unsigned tid, unsigned total, const ReadGraphAuxData& aux) {
    auto r = graph.divideBy(
        sizeof(NodeInfo) + LC_Morph_Graph::size_of_out_of_line::value,
        sizeof(EdgeInfo),
        tid, total);

    for (FileGraph::iterator ii = r.first, ei = r.second; ii != ei; ++ii) {
      for (FileGraph::edge_iterator nn = graph.edge_begin(*ii), en = graph.edge_end(*ii); nn != en; ++nn) {
        if (EdgeInfo::has_value) {
          addEdgeWithoutCheck(aux[*ii], aux[graph.getEdgeDst(nn)], Galois::MethodFlag::NONE, graph.getEdgeData<uint32_t>(nn));
        } else {
          addEdgeWithoutCheck(aux[*ii], aux[graph.getEdgeDst(nn)], Galois::MethodFlag::NONE);
        }
      }
    }
>>>>>>> 4113c1e4
  }
};

} // end namespace
} // end namespace

#endif /* LC_MORPH_GRAPH_H_ */<|MERGE_RESOLUTION|>--- conflicted
+++ resolved
@@ -25,51 +25,6 @@
 #ifndef GALOIS_GRAPH_LC_MORPH_GRAPH_H
 #define GALOIS_GRAPH_LC_MORPH_GRAPH_H
 
-<<<<<<< HEAD
-#ifndef LC_MORPH_GRAPH_H_
-#define LC_MORPH_GRAPH_H_
-
-#include "Galois/Galois.h"
-#include "Galois/LargeArray.h"
-#include "Galois/Graph/FileGraph.h"
-#include "Galois/Graph/Graph.h"
-#include "Galois/Graph/Util.h"
-#include "Galois/Runtime/MethodFlags.h"
-#include "Galois/Runtime/Context.h"
-#include "Galois/Runtime/mm/Mem.h"
-
-namespace Galois {
-namespace Graph {
-//! Local computation graph (i.e., graph structure does not change)
-//! Specialization of LC_Linear_Graph for NUMA architectures
-template<typename NodeTy, typename EdgeTy>
-class LC_Morph_Graph: private boost::noncopyable {
-protected:
-  struct NodeInfo;
-  typedef GraphImpl::EdgeItem<NodeInfo, EdgeTy, true> EITy;
-  //typedef Galois::gdeque<NodeInfo,64> NodeListTy;
-  
-  struct EdgeHolder {
-    EITy* begin;
-    EITy* end;
-    EdgeHolder* next;
-  };
-
-  struct NodeInfo: public Galois::Runtime::Lockable {
-    NodeTy data;
-    //    unsigned debugEdges;
-    EITy* edgeBegin;
-    EITy* edgeEnd;
-    template<typename... Args>
-    NodeInfo(Args&& ...args):data(std::forward<Args>(args)...){
-    }
-  };
-
-  typedef Galois::InsertBag<NodeInfo> NodeListTy;
-  NodeListTy nodes;
-  Galois::Runtime::PerThreadStorage<EdgeHolder*> edges;
-
-=======
 #include "Galois/config.h"
 #include "Galois/Bag.h"
 #include "Galois/LargeArray.h"
@@ -136,45 +91,10 @@
     NodeInfo(Args&&... args): Super(std::forward<Args>(args)...) { }
   };
 
->>>>>>> 4113c1e4
   struct makeGraphNode: public std::unary_function<NodeInfo&, NodeInfo*> {
     NodeInfo* operator()(NodeInfo& data) const { return &data; }
   };
   
-<<<<<<< HEAD
-  struct first_equals {
-    NodeInfo* dst;
-    first_equals(NodeInfo* d): dst(d) { }
-    bool operator()(const EITy& edge) { return edge.first() == dst; }
-  };
-
-public:
-
-  typedef boost::transform_iterator<makeGraphNode,typename NodeListTy::iterator > iterator;
-  typedef iterator local_iterator;
-  typedef NodeInfo* GraphNode;
-  typedef EdgeTy edge_data_type;
-  typedef NodeTy node_data_type;
-  typedef typename EITy::reference edge_data_reference;
-  typedef EITy* edge_iterator;
-    
-  NodeTy& getData(const GraphNode& N, MethodFlag mflag = MethodFlag::ALL) {
-    Galois::Runtime::checkWrite(mflag, false);
-    Galois::Runtime::acquire(N, mflag);
-    return N->data;
-  }
-
-  edge_data_reference getEdgeData(edge_iterator ni, MethodFlag mflag = MethodFlag::ALL) const {
-    Galois::Runtime::checkWrite(mflag, false);
-    Galois::Runtime::acquire(ni->first(), mflag);
-    return *ni->second();
-  }
-
-  GraphNode getEdgeDst(edge_iterator ni, MethodFlag mflag = MethodFlag::ALL) const {
-    Galois::Runtime::checkWrite(mflag, false);
-    Galois::Runtime::acquire(ni->first(), mflag);
-    return GraphNode(ni->first());
-=======
   struct dst_equals {
     NodeInfo* dst;
     dst_equals(NodeInfo* d): dst(d) { }
@@ -248,40 +168,17 @@
     //Galois::Runtime::checkWrite(mflag, false);
     //acquireNode(ni->dst, mflag);
     return GraphNode(ni->dst);
->>>>>>> 4113c1e4
   }
 
   /**
    * Returns an iterator to all the nodes in the graph. Not thread-safe.
    */
   iterator begin() {
-<<<<<<< HEAD
-    return boost::make_transform_iterator(nodes.begin(),makeGraphNode());
-=======
     return boost::make_transform_iterator(nodes.begin(), makeGraphNode());
->>>>>>> 4113c1e4
   }
 
   //! Returns the end of the node iterator. Not thread-safe.
   iterator end() {
-<<<<<<< HEAD
-    return boost::make_transform_iterator(nodes.end(),makeGraphNode());
-  }
-
-  local_iterator local_begin() {
-    return boost::make_transform_iterator(nodes.local_begin(),makeGraphNode());
-  }
-  
-  local_iterator local_end() {
-    return boost::make_transform_iterator(nodes.local_end(),makeGraphNode());
-  }
-
-  edge_iterator edge_begin(GraphNode N, MethodFlag mflag = MethodFlag::ALL) {
-    Galois::Runtime::acquire(N, mflag);
-    if (Galois::Runtime::shouldLock(mflag)) {
-      for (edge_iterator ii = N->edgeBegin, ee = N->edgeEnd; ii != ee; ++ii) {
-        Galois::Runtime::acquire(ii->first(), mflag);
-=======
     return boost::make_transform_iterator(nodes.end(), makeGraphNode());
   }
 
@@ -298,7 +195,6 @@
     if (Galois::Runtime::shouldLock(mflag)) {
       for (edge_iterator ii = N->edgeBegin, ee = N->edgeEnd; ii != ee; ++ii) {
         acquireNode(ii->dst, mflag);
->>>>>>> 4113c1e4
       }
     }
     return N->edgeBegin;
@@ -311,13 +207,8 @@
   template<typename... Args>
   GraphNode createNode(int nedges, Args&&... args) {
     Galois::Runtime::checkWrite(MethodFlag::ALL, true);
-<<<<<<< HEAD
-    NodeInfo* N = &(nodes.emplace(std::forward<Args>(args)...));
-    Galois::Runtime::acquire(N, MethodFlag::ALL);
-=======
     NodeInfo* N = &nodes.emplace(std::forward<Args>(args)...);
     acquireNode(N, MethodFlag::ALL);
->>>>>>> 4113c1e4
     EdgeHolder*& local_edges = *edges.getLocal();
     if (!local_edges || std::distance(local_edges->begin, local_edges->end) < nedges) {
       EdgeHolder* old = local_edges;
@@ -325,23 +216,6 @@
       local_edges = (EdgeHolder*)newblock;
       local_edges->next = old;
       char* estart = newblock + sizeof(EdgeHolder);
-<<<<<<< HEAD
-      if ((uintptr_t)estart % sizeof(EITy)) //not aligned
-#if defined(__INTEL_COMPILER) && __INTEL_COMPILER <= 1310
-        estart += sizeof(EITy) - ((uintptr_t)estart % 8);
-#else
-        estart += sizeof(EITy) - ((uintptr_t)estart % alignof(EITy));
-#endif
-
-      local_edges->begin = (EITy*)estart;
-      char* eend = newblock + Runtime::MM::pageSize;
-      eend -= (uintptr_t)eend % sizeof(EITy);
-      local_edges->end = (EITy*)eend;
-    }
-    N->edgeBegin = N->edgeEnd = local_edges->begin;
-    local_edges->begin += nedges;
-    //    N->debugEdges = nedges;
-=======
       if ((uintptr_t)estart % sizeof(EdgeInfo)) // Not aligned
 #ifdef HAVE_CXX11_ALIGNOF
         estart += sizeof(EdgeInfo) - ((uintptr_t)estart % alignof(EdgeInfo));
@@ -356,23 +230,12 @@
     }
     N->edgeBegin = N->edgeEnd = local_edges->begin;
     local_edges->begin += nedges;
->>>>>>> 4113c1e4
     return GraphNode(N);
   }
 
   template<typename... Args>
   edge_iterator addEdge(GraphNode src, GraphNode dst, Galois::MethodFlag mflag, Args&&... args) {
     Galois::Runtime::checkWrite(mflag, true);
-<<<<<<< HEAD
-    Galois::Runtime::acquire(src, mflag);
-    //    assert(std::distance(src->edgeBegin, src->edgeEnd) < src->debugEdges);
-    auto it = std::find_if(src->edgeBegin, src->edgeEnd, first_equals(dst));
-    if (it == src->edgeEnd) {
-      new (it) EITy(dst, 0, std::forward<Args>(args)...);
-      src->edgeEnd++;
-    }
-    //    assert(std::distance(src->edgeBegin, src->edgeEnd) <= src->debugEdges);
-=======
     acquireNode(src, mflag);
     auto it = std::find_if(src->edgeBegin, src->edgeEnd, dst_equals(dst));
     if (it == src->edgeEnd) {
@@ -380,104 +243,22 @@
       it->construct(std::forward<Args>(args)...);
       src->edgeEnd++;
     }
->>>>>>> 4113c1e4
     return it;
   }
 
   template<typename... Args>
   edge_iterator addEdgeWithoutCheck(GraphNode src, GraphNode dst, Galois::MethodFlag mflag, Args&&... args) {
     Galois::Runtime::checkWrite(mflag, true);
-<<<<<<< HEAD
-    Galois::Runtime::acquire(src, mflag);
-    //    assert(std::distance(src->edgeBegin, src->edgeEnd) < src->debugEdges);
-    auto it = src->edgeEnd;
-    new (it) EITy(dst, 0, std::forward<Args>(args)...);
-    src->edgeEnd++;
-    //    assert(std::distance(src->edgeBegin, src->edgeEnd) <= src->debugEdges);
-=======
     acquireNode(src, mflag);
     auto it = src->edgeEnd;
     it->dst = dst;
     it->construct(std::forward<Args>(args)...);
     src->edgeEnd++;
->>>>>>> 4113c1e4
     return it;
   }
   
   edge_iterator findEdge(GraphNode src, GraphNode dst, Galois::MethodFlag mflag = MethodFlag::ALL) {
     Galois::Runtime::checkWrite(mflag, true);
-<<<<<<< HEAD
-    Galois::Runtime::acquire(src, mflag);
-    return std::find_if(src->edgeBegin, src->edgeEnd, first_equals(dst)); 
-  }
-  
-  void structureFromFile(const std::string& fname) { Graph::structureFromFile(*this, fname); }
-  
-  struct CreateNodes {
-    LC_Morph_Graph* self;
-    std::vector<GraphNode>& tracking;
-    FileGraph& graph;
-    std::atomic<unsigned>& nNodes;
-    
-    CreateNodes(
-      LC_Morph_Graph* _self,
-      std::vector<GraphNode>& _tracking,
-      FileGraph& _graph,
-      std::atomic<unsigned>& _nNodes): self(_self), tracking(_tracking), graph(_graph), nNodes(_nNodes) { }
-
-    void operator()(FileGraph::GraphNode gn) {
-       tracking[gn] = self->createNode(std::distance(graph.edge_begin(gn), graph.edge_end(gn))); 
-       ++nNodes;
-    }
-  };
-
-  struct CreateEdges {
-    LC_Morph_Graph* self;
-    std::vector<GraphNode>& tracking;
-    FileGraph& graph;
-    std::atomic<unsigned>& nEdges;
-    
-    CreateEdges(
-      LC_Morph_Graph* _self,
-      std::vector<GraphNode>& _tracking,
-      FileGraph& _graph,
-      std::atomic<unsigned>& _nEdges): self(_self), tracking(_tracking), graph(_graph), nEdges(_nEdges) { }
-
-    void operator()(FileGraph::GraphNode gn) {
-       for (auto ii = graph.edge_begin(gn), ee = graph.edge_end(gn); ii != ee; ++ii) {
-         self->addEdgeWithoutCheck(tracking[gn], tracking[graph.getEdgeDst(ii)], Galois::MethodFlag::NONE, graph.getEdgeData<uint32_t>(ii));
-         ++nEdges;
-       }
-    }
-  };
-
-  void structureFromGraph(FileGraph& graph) {
-
-    //if we can keep the node order we should delete trackingG and turn tracking into a vector and not a ref.
-    //std::vector<GraphNode> tracking;
-    std::vector<GraphNode> tracking;
-
-    tracking.resize(graph.size());
-
-    std::atomic<unsigned> nEdges(0), nNodes(0);
-    Galois::do_all(graph.begin(), graph.end(), CreateNodes(this, tracking, graph, nNodes));
-    Galois::do_all(graph.begin(), graph.end(), CreateEdges(this, tracking, graph, nEdges));
-    //std::cout << "Created Graph with " << nNodes << " nodes and " << nEdges << " edges\n";
-
-  }
-
-  void dump(std::ostream& out) {
-    out << "digraph {\n";
-    for (auto nn = begin(), en = end(); nn != en; ++nn) {
-      out << '"' << *nn << "\" [shape=box];\n";
-    }
-    for (auto nn = begin(), en = end(); nn != en; ++nn) {
-      for (auto ii = edge_begin(*nn), ee = edge_end(*nn); ii != ee; ++ii)
-        out << '"' << *nn << "\" -> \"" << getEdgeDst(ii) << "\";\n";
-    }
-
-    out << "}\n";
-=======
     acquireNode(src, mflag);
     return std::find_if(src->edgeBegin, src->edgeEnd, dst_equals(dst)); 
   }
@@ -521,7 +302,6 @@
         }
       }
     }
->>>>>>> 4113c1e4
   }
 };
 
