/*
 * This file belongs to the Galois project, a C++ library for exploiting
 * parallelism. The code is being released under the terms of the 3-Clause BSD
 * License (a copy is located in LICENSE.txt at the top-level directory).
 *
 * Copyright (C) 2018, The University of Texas at Austin. All rights reserved.
 * UNIVERSITY EXPRESSLY DISCLAIMS ANY AND ALL WARRANTIES CONCERNING THIS
 * SOFTWARE AND DOCUMENTATION, INCLUDING ANY WARRANTIES OF MERCHANTABILITY,
 * FITNESS FOR ANY PARTICULAR PURPOSE, NON-INFRINGEMENT AND WARRANTIES OF
 * PERFORMANCE, AND ANY WARRANTY THAT MIGHT OTHERWISE ARISE FROM COURSE OF
 * DEALING OR USAGE OF TRADE.  NO WARRANTY IS EITHER EXPRESS OR IMPLIED WITH
 * RESPECT TO THE USE OF THE SOFTWARE OR DOCUMENTATION. Under no circumstances
 * shall University be liable for incidental, special, indirect, direct or
 * consequential damages or loss of profits, interruption of business, or
 * related expenses which may arise from use of Software or Documentation,
 * including but not limited to those resulting from defects in Software and/or
 * Documentation, or loss or inaccuracy of data of any kind.
 */

#include "clustering.h"
#include "galois/Galois.h"
#include "galois/AtomicHelpers.h"
#include "galois/DynamicBitset.h"
#include "galois/gstl.h"
#include "galois/Reduction.h"
#include "galois/Timer.h"
#include "galois/graphs/LCGraph.h"
#include "galois/graphs/TypeTraits.h"
#include "Lonestar/BoilerPlate.h"

#include "llvm/Support/CommandLine.h"

#include <iostream>
#include <fstream>
#include <deque>
#include <type_traits>

static const char* name = "Louvain Clustering";

static const char* desc = "Cluster nodes of the graph using Louvain Clustering";

static const char* url = "louvain_clustering";

enum Algo { coloring, foreach, delay, doall };

static cll::opt<std::string>
    inputFile(cll::Positional, cll::desc("<input file>"), cll::Required);
static cll::opt<Algo> algo(
    "algo", cll::desc("Choose an algorithm:"),
    cll::values(clEnumValN(Algo::coloring, "Coloring",
                           "Using colors to mitigate conflicts"),
                clEnumValN(Algo::foreach, "Foreach",
                           "Using galois for_each for conflict mitigation"),
                clEnumValN(Algo::delay, "Delay",
                           "Using galois for_each for conflict mitigation but "
                           "delay the updation"),
                clEnumValN(Algo::doall, "Doall",
                           "Using galois for_each for conflict mitigation")),
    cll::init(Algo::foreach));

// Maintain community information
struct Comm {
  std::atomic<uint64_t> size;
  std::atomic<EdgeTy> degree_wt;
  EdgeTy internal_edge_wt;
};

typedef galois::LargeArray<Comm> CommArray;

// Graph Node information
struct Node {
  uint64_t prev_comm_ass;
  uint64_t curr_comm_ass;
  EdgeTy degree_wt;
  int64_t colorId;
};

using Graph = galois::graphs::LC_CSR_Graph<Node, EdgeTy>::with_no_lockable<
    false>::type::with_numa_alloc<true>::type;
using GNode = Graph::GraphNode;

double algoLouvainWithLocking(Graph& graph, double lower, double threshold,
                              uint32_t& iter) {
  galois::StatTimer TimerClusteringTotal("Timer_Clustering_Total");
  TimerClusteringTotal.start();

  galois::gPrint("Inside algoLouvainWithLocking\n");

  CommArray c_info;   // Community info
  CommArray c_update; // Used for updating community

  /* Variables needed for Modularity calculation */
  double constant_for_second_term;
  double prev_mod      = lower;
  double curr_mod      = -1;
  double threshold_mod = threshold;
  uint32_t num_iter    = iter;

  /*** Initialization ***/
  c_info.allocateBlocked(graph.size());
  c_update.allocateBlocked(graph.size());

  /* Initialization each node to its own cluster */
  galois::do_all(galois::iterate(graph), [&graph](GNode n) {
    graph.getData(n).curr_comm_ass = n;
    graph.getData(n).prev_comm_ass = n;
  });

  galois::gPrint("Init Done\n");
  /* Calculate the weighted degree sum for each vertex */
  sumVertexDegreeWeight(graph, c_info);
  galois::gPrint("c_info[0] : ", c_info[0].degree_wt.load(), "\n");

  /* Compute the total weight (2m) and 1/2m terms */
  constant_for_second_term = calConstantForSecondTerm(graph);
  galois::gPrint("constant_for_second_term : ", constant_for_second_term, "\n");

  galois::gPrint("============================================================="
                 "===========================================\n");
  galois::gPrint("Itr      Explore_xx            A_x2          Prev-Prev-Mod   "
                 "      Prev-Mod           Curr-Mod\n");
  galois::gPrint("============================================================="
                 "===========================================\n");

  galois::StatTimer TimerClusteringWhile("Timer_Clustering_While");
  TimerClusteringWhile.start();
  while (true) {
    num_iter++;

    galois::do_all(galois::iterate(graph), [&](GNode n) {
      c_update[n].degree_wt = 0;
      c_update[n].size      = 0;
    });

    galois::for_each(
        galois::iterate(graph),
        [&](GNode n, auto&) {
          auto& n_data    = graph.getData(n, flag_write_lock);
          uint64_t degree = std::distance(graph.edge_begin(n, flag_write_lock),
                                          graph.edge_end(n, flag_write_lock));
          uint64_t local_target = UNASSIGNED;
          std::map<uint64_t, uint64_t>
              cluster_local_map; // Map each neighbor's cluster to local number:
                                 // Community --> Index
          std::vector<EdgeTy> counter; // Number of edges to each unique cluster
          EdgeTy self_loop_wt = 0;
          if (degree > 0) {

            findNeighboringClusters(graph, n, cluster_local_map, counter,
                                    self_loop_wt);
            // Find the max gain in modularity
            local_target =
                maxModularity(cluster_local_map, counter, self_loop_wt, c_info,
                              n_data.degree_wt, n_data.curr_comm_ass,
                              constant_for_second_term);

          } else {
            local_target = UNASSIGNED;
          }

          /* Update cluster info */
          if (local_target != n_data.curr_comm_ass &&
              local_target != UNASSIGNED) {

            galois::atomicAdd(c_info[local_target].degree_wt, n_data.degree_wt);
            galois::atomicAdd(c_info[local_target].size, (uint64_t)1);
            galois::atomicSubtract(c_info[n_data.curr_comm_ass].degree_wt,
                                   n_data.degree_wt);
            galois::atomicSubtract(c_info[n_data.curr_comm_ass].size,
                                   (uint64_t)1);

            /* Set the new cluster id */
            n_data.curr_comm_ass = local_target;
          }
        },
        galois::loopname("louvain algo: Phase 1"), galois::no_pushes());

    /* Calculate the overall modularity */
    double e_xx = 0;
    double a2_x = 0;

    curr_mod =
        calModularity(graph, c_info, e_xx, a2_x, constant_for_second_term);

    galois::gPrint(num_iter, "        ", e_xx, "        ", a2_x, "        ",
                   lower, "      ", prev_mod, "       ", curr_mod, "\n");

    if ((curr_mod - prev_mod) < threshold_mod) {
      galois::gPrint("Modularity gain: ", (curr_mod - prev_mod), " < ",
                     threshold_mod, " \n");
      prev_mod = curr_mod;
      break;
    }

    prev_mod = curr_mod;

  } // End while
  TimerClusteringWhile.stop();

  iter = num_iter;

  c_info.destroy();
  c_info.deallocate();

  c_update.destroy();
  c_update.deallocate();

  TimerClusteringTotal.stop();
  return prev_mod;
}

double algoLouvainWithoutLockingDoAll(Graph& graph, double lower,
                                      double threshold, uint32_t& iter) {

  galois::StatTimer TimerClusteringTotal("Timer_Clustering_Total");
  TimerClusteringTotal.start();

  galois::gPrint("Inside algoLouvainWithLocking\n");

  CommArray c_info;   // Community info
  CommArray c_update; // Used for updating community

  /* Variables needed for Modularity calculation */
  double constant_for_second_term;
  double prev_mod      = lower;
  double curr_mod      = -1;
  double threshold_mod = threshold;
  uint32_t num_iter    = iter;

  /*** Initialization ***/
  c_info.allocateBlocked(graph.size());
  c_update.allocateBlocked(graph.size());

  /* Initialization each node to its own cluster */
  galois::do_all(galois::iterate(graph), [&graph](GNode n) {
    graph.getData(n).curr_comm_ass = n;
    graph.getData(n).prev_comm_ass = n;
    graph.getData(n).colorId       = -1;
  });

  galois::gPrint("Init Done\n");
  /* Calculate the weighted degree sum for each vertex */
  sumVertexDegreeWeight(graph, c_info);
  galois::gPrint("c_info[0] : ", c_info[0].degree_wt.load(), "\n");

  /* Compute the total weight (2m) and 1/2m terms */
  constant_for_second_term = calConstantForSecondTerm(graph);
  galois::gPrint("constant_for_second_term : ", constant_for_second_term, "\n");

  galois::gPrint("============================================================="
                 "===========================================\n");
  galois::gPrint("Itr      Explore_xx            A_x2          Prev-Prev-Mod   "
                 "      Prev-Mod           Curr-Mod\n");
  galois::gPrint("============================================================="
                 "===========================================\n");

  galois::StatTimer TimerClusteringWhile("Timer_Clustering_While");
  TimerClusteringWhile.start();
  while (true) {
    num_iter++;

    galois::do_all(galois::iterate(graph), [&](GNode n) {
      c_update[n].degree_wt = 0;
      c_update[n].size      = 0;
    });

    galois::do_all(
        galois::iterate(graph),
        [&](GNode n) {
          auto& n_data    = graph.getData(n, flag_write_lock);
          uint64_t degree = std::distance(graph.edge_begin(n, flag_no_lock),
                                          graph.edge_end(n, flag_no_lock));
          uint64_t local_target = UNASSIGNED;
          std::map<uint64_t, uint64_t>
              cluster_local_map; // Map each neighbor's cluster to local number:
                                 // Community --> Index
          std::vector<EdgeTy> counter; // Number of edges to each unique cluster
          EdgeTy self_loop_wt = 0;

          if (degree > 0) {
            findNeighboringClusters(graph, n, cluster_local_map, counter,
                                    self_loop_wt);
            // Find the max gain in modularity
            local_target = maxModularityWithoutSwaps(
                cluster_local_map, counter, self_loop_wt, c_info,
                n_data.degree_wt, n_data.curr_comm_ass,
                constant_for_second_term);

          } else {
            local_target = UNASSIGNED;
          }

          /* Update cluster info */
          if (local_target != n_data.curr_comm_ass &&
              local_target != UNASSIGNED) {

            galois::atomicAdd(c_info[local_target].degree_wt, n_data.degree_wt);
            galois::atomicAdd(c_info[local_target].size, (uint64_t)1);
            galois::atomicSubtract(c_info[n_data.curr_comm_ass].degree_wt,
                                   n_data.degree_wt);
            galois::atomicSubtract(c_info[n_data.curr_comm_ass].size,
                                   (uint64_t)1);

            /* Set the new cluster id */
            n_data.curr_comm_ass = local_target;
          }
        },
        galois::loopname("louvain algo: Phase 1"));

    /* Calculate the overall modularity */
    double e_xx = 0;
    double a2_x = 0;

    curr_mod =
        calModularity(graph, c_info, e_xx, a2_x, constant_for_second_term);

    galois::gPrint(num_iter, "        ", e_xx, "        ", a2_x, "        ",
                   lower, "      ", prev_mod, "       ", curr_mod, "\n");

    if ((curr_mod - prev_mod) < threshold_mod) {
      galois::gPrint("Modularity gain: ", (curr_mod - prev_mod), " < ",
                     threshold_mod, " \n");
      prev_mod = curr_mod;
      break;
    }

    prev_mod = curr_mod;

  } // End while
  TimerClusteringWhile.stop();

  iter = num_iter;

  c_info.destroy();
  c_info.deallocate();

  c_update.destroy();
  c_update.deallocate();

  TimerClusteringTotal.stop();
  return prev_mod;
}

double algoLouvainWithLockingDelayUpdate(Graph& graph, double lower,
                                         double threshold, uint32_t& iter) {
  galois::gPrint("Inside algoLouvainWithLockingDelay\n");

  galois::StatTimer TimerClusteringTotal("Timer_Clustering_Total");
  TimerClusteringTotal.start();

  CommArray c_info;   // Community info
  CommArray c_update; // Used for updating community

  /* Variables needed for Modularity calculation */
  double constant_for_second_term;
  double prev_mod      = -1; // lower;
  double curr_mod      = -1;
  double threshold_mod = threshold;
  uint32_t num_iter    = iter;

  /*** Initialization ***/
  c_info.allocateBlocked(graph.size());
  c_update.allocateBlocked(graph.size());

  /* Initialization each node to its own cluster */
  galois::do_all(galois::iterate(graph), [&graph](GNode n) {
    graph.getData(n).curr_comm_ass = n;
    graph.getData(n).prev_comm_ass = n;
    graph.getData(n).colorId       = -1;
  });

  galois::gPrint("Init Done\n");
  /* Calculate the weighted degree sum for each vertex */
  sumVertexDegreeWeight(graph, c_info);
  galois::gPrint("c_info[5] : ", c_info[0].degree_wt.load(), "\n");

  /* Compute the total weight (2m) and 1/2m terms */
  constant_for_second_term = calConstantForSecondTerm(graph);
  galois::gPrint("constant_for_second_term : ", constant_for_second_term, "\n");

  galois::gPrint("============================================================="
                 "===========================================\n");
  galois::gPrint("Itr      Explore_xx            A_x2          Prev-Prev-Mod   "
                 "      Prev-Mod           Curr-Mod\n");
  galois::gPrint("============================================================="
                 "===========================================\n");

  galois::StatTimer TimerClusteringWhile("Timer_Clustering_While");
  TimerClusteringWhile.start();
  while (true) {
    num_iter++;

    galois::do_all(galois::iterate(graph), [&](GNode n) {
      c_update[n].degree_wt = 0;
      c_update[n].size      = 0;
    });

    std::vector<uint64_t> local_target(graph.size(), UNASSIGNED);
    galois::GAccumulator<uint32_t> syncRound;
    galois::do_all(
        galois::iterate(graph),
        [&](GNode n) {
          auto& n_data    = graph.getData(n, flag_write_lock);
          uint64_t degree = std::distance(graph.edge_begin(n, flag_no_lock),
                                          graph.edge_end(n, flag_no_lock));
          std::map<uint64_t, uint64_t>
              cluster_local_map; // Map each neighbor's cluster to local number:
                                 // Community --> Index
          std::vector<EdgeTy> counter; // Number of edges to each unique cluster
          EdgeTy self_loop_wt = 0;

          if (degree > 0) {
            findNeighboringClusters(graph, n, cluster_local_map, counter,
                                    self_loop_wt);
            // Find the max gain in modularity
            local_target[n] =
                maxModularity(cluster_local_map, counter, self_loop_wt, c_info,
                              n_data.degree_wt, n_data.curr_comm_ass,
                              constant_for_second_term);
          } else {
            local_target[n] = UNASSIGNED;
          }

          /* Update cluster info */
          if (local_target[n] != n_data.curr_comm_ass &&
              local_target[n] != UNASSIGNED) {

            galois::atomicAdd(c_update[local_target[n]].degree_wt,
                              n_data.degree_wt);
            galois::atomicAdd(c_update[local_target[n]].size, (uint64_t)1);
            galois::atomicSubtract(c_update[n_data.curr_comm_ass].degree_wt,
                                   n_data.degree_wt);
            galois::atomicSubtract(c_update[n_data.curr_comm_ass].size,
                                   (uint64_t)1);
          }
        },
        galois::loopname("louvain algo: Phase 1"));

    /* Calculate the overall modularity */
    double e_xx = 0;
    double a2_x = 0;
    curr_mod    = calModularityDelay(graph, c_info, c_update, e_xx, a2_x,
                                  constant_for_second_term, local_target);
    galois::gPrint(num_iter, "        ", e_xx, "        ", a2_x, "        ",
                   lower, "      ", prev_mod, "       ", curr_mod, "\n");

    if ((curr_mod - prev_mod) < threshold_mod) {
      galois::gPrint("Modularity gain: ", (curr_mod - prev_mod), " < ",
                     threshold_mod, " \n");
      prev_mod = curr_mod;
      break;
    }

    prev_mod = curr_mod;
    if (prev_mod < lower)
      prev_mod = lower;

    galois::do_all(galois::iterate(graph), [&](GNode n) {
      auto& n_data         = graph.getData(n, flag_no_lock);
      n_data.prev_comm_ass = n_data.curr_comm_ass;
      n_data.curr_comm_ass = local_target[n];
      galois::atomicAdd(c_info[n].size, c_update[n].size.load());
      galois::atomicAdd(c_info[n].degree_wt, c_update[n].degree_wt.load());

      c_update[n].size      = 0;
      c_update[n].degree_wt = 0;
    });

  } // End while
  TimerClusteringWhile.stop();

  iter = num_iter;

  c_info.destroy();
  c_info.deallocate();

  c_update.destroy();
  c_update.deallocate();

  TimerClusteringTotal.stop();
  return prev_mod;
}

uint64_t coloringDistanceOne(Graph& graph) {
  galois::for_each(
      galois::iterate(graph),
      [&](GNode n, auto&) {
        auto& n_data = graph.getData(n, flag_write_lock);

        /* Grab lock on neighbours: Cautious operator */
        for (auto ii = graph.edge_begin(n, flag_write_lock);
             ii != graph.edge_end(n, flag_write_lock); ++ii) {
          graph.getData(graph.getEdgeDst(ii),
                        flag_write_lock); // TODO: Can we use read lock?
        }

        int64_t max_color = -1;
        int64_t my_color  = 0;
        int64_t degree = std::distance(graph.edge_begin(n), graph.edge_end(n));
        if (degree > 0) {
          std::vector<bool> isColorSet;
          isColorSet.resize(degree, false);
          for (auto ii = graph.edge_begin(n, flag_write_lock);
               ii != graph.edge_end(n, flag_write_lock); ++ii) {
            auto dst = graph.getEdgeDst(ii);
            if (dst == n)
              continue;

            auto& dst_data = graph.getData(
                dst, flag_write_lock); // TODO: Can we use read lock?
            if (dst_data.colorId >= 0) {
              if (dst_data.colorId >= degree)
                isColorSet.resize(dst_data.colorId);

              isColorSet[dst_data.colorId] = true;
              if ((dst_data.colorId > max_color)) {
                max_color = dst_data.colorId;
              }
            }
          }

          if (max_color >= 0) {
            /* Assign color */
            for (; my_color <= max_color; my_color++) {
              if (isColorSet[my_color] == false) {
                break;
              }
            }

            if (my_color == max_color)
              my_color++;
          }
        }
        n_data.colorId = my_color;
      },
      galois::loopname("Coloring loop"));

  galois::gPrint("Checking for conflicts\n");
  /* Check for conflicts */
  galois::GAccumulator<uint64_t> conflicts;
  galois::do_all(
      galois::iterate(graph),
      [&](GNode n) {
        auto& n_data = graph.getData(n, flag_no_lock);
        for (auto ii = graph.edge_begin(n, flag_write_lock);
             ii != graph.edge_end(n, flag_write_lock); ++ii) {
          auto dst       = graph.getEdgeDst(ii);
          auto& dst_data = graph.getData(dst, flag_no_lock);
          if (dst_data.colorId == n_data.colorId)
            conflicts += 1;
        }
      },
      galois::loopname("Coloring conflicts"));
  galois::gPrint("WARNING: Conflicts found : ", conflicts.reduce(), "\n");

  int64_t num_colors = 0;
  for (GNode n = 0; n < graph.size(); ++n) {
    int64_t color = graph.getData(n, flag_no_lock).colorId;
    if (color > num_colors)
      num_colors = color;
  }

  return num_colors;
}

double algoLouvainWithColoring(Graph& graph, double lower, double threshold,
                               uint32_t& iter) {

  galois::StatTimer TimerClusteringTotal("Timer_Clustering_Total");
  TimerClusteringTotal.start();

  galois::gPrint("Inside algoLouvainWithColoring\n");

  CommArray c_info;   // Community info
  CommArray c_update; // Used for updating community

  /* Variables needed for Modularity calculation */
  double constant_for_second_term;
  double prev_mod      = lower;
  double curr_mod      = -1;
  double threshold_mod = threshold;
  uint32_t num_iter    = iter;

  /*** Initialization ***/
  c_info.allocateBlocked(graph.size());
  c_update.allocateBlocked(graph.size());

  /* Initialization each node to its own cluster */
  galois::do_all(galois::iterate(graph), [&graph](GNode n) {
    graph.getData(n).curr_comm_ass = n;
    graph.getData(n).prev_comm_ass = n;
    graph.getData(n).colorId       = -1;
  });

  galois::gPrint("Coloring\n");
  galois::StatTimer TimerColoring("Timer_Cloring");
  TimerColoring.start();
  int64_t num_colors = coloringDistanceOne(graph);
  TimerColoring.stop();

  /* Calculate the weighted degree sum for each vertex */
  sumVertexDegreeWeight(graph, c_info);
  galois::gPrint("c_info[5] : ", c_info[0].degree_wt.load(), "\n");

  /* Compute the total weight (2m) and 1/2m terms */
  constant_for_second_term = calConstantForSecondTerm(graph);
  galois::gPrint("constant_for_second_term : ", constant_for_second_term, "\n");

  galois::gPrint("============================================================="
                 "===========================================\n");
  galois::gPrint(
      "Itr      Explore_xx            A_x2           Prev-Mod           "
      "Curr-Mod         Time-1(s)       Time-2(s)        T/Itr(s)\n");
  galois::gPrint("============================================================="
                 "===========================================\n");

  galois::do_all(galois::iterate(graph), [&](GNode n) {
    c_update[n].degree_wt = 0;
    c_update[n].size      = 0;
  });

  galois::StatTimer TimerClusteringWhile("Timer_Clustering_While");
  TimerClusteringWhile.start();
  while (true) {
    num_iter++;

    for (int64_t c = 0; c < num_colors; ++c) {
      // galois::gPrint("Color : ", c, "\n");
      galois::do_all(
          galois::iterate(graph),
          [&](GNode n) {
            auto& n_data = graph.getData(n, flag_write_lock);
            if (n_data.colorId == c) {
              uint64_t degree = std::distance(graph.edge_begin(n, flag_no_lock),
                                              graph.edge_end(n, flag_no_lock));
              uint64_t local_target = UNASSIGNED;
              std::map<uint64_t, uint64_t>
                  cluster_local_map; // Map each neighbor's cluster to local
                                     // number: Community --> Index
              std::vector<EdgeTy>
                  counter; // Number of edges to each unique cluster
              EdgeTy self_loop_wt = 0;

              if (degree > 0) {
                findNeighboringClusters(graph, n, cluster_local_map, counter,
                                        self_loop_wt);
                // Find the max gain in modularity
                local_target = maxModularity(
                    cluster_local_map, counter, self_loop_wt, c_info,
                    n_data.degree_wt, n_data.curr_comm_ass,
                    constant_for_second_term);
              } else {
                local_target = UNASSIGNED;
              }
              /* Update cluster info */
              if (local_target != n_data.curr_comm_ass &&
                  local_target != UNASSIGNED) {
                galois::atomicAdd(c_update[local_target].degree_wt,
                                  n_data.degree_wt);
                galois::atomicAdd(c_update[local_target].size, (uint64_t)1);
                galois::atomicSubtract(c_update[n_data.curr_comm_ass].degree_wt,
                                       n_data.degree_wt);
                galois::atomicSubtract(c_update[n_data.curr_comm_ass].size,
                                       (uint64_t)1);
                /* Set the new cluster id */
                n_data.curr_comm_ass = local_target;
              }
            }
          },
          galois::loopname("louvain algo: Phase 1"));

      galois::do_all(galois::iterate(graph), [&](GNode n) {
        galois::atomicAdd(c_info[n].size, c_update[n].size.load());
        galois::atomicAdd(c_info[n].degree_wt, c_update[n].degree_wt.load());
        c_update[n].size      = 0;
        c_update[n].degree_wt = 0;
      });
    }

    /* Calculate the overall modularity */
    double e_xx = 0;
    double a2_x = 0;
    curr_mod =
        calModularity(graph, c_info, e_xx, a2_x, constant_for_second_term);

    galois::gPrint(num_iter, "        ", e_xx, "        ", a2_x, "        ",
                   prev_mod, "       ", curr_mod, "\n");

    if ((curr_mod - prev_mod) < threshold_mod) {
      galois::gPrint("Modularity gain: ", (curr_mod - prev_mod), " < ",
                     threshold_mod, " \n");
      prev_mod = curr_mod;
      break;
    }

    prev_mod = curr_mod;

  } // End while
  TimerClusteringWhile.stop();

  iter = num_iter;

  c_info.destroy();
  c_info.deallocate();

  c_update.destroy();
  c_update.deallocate();

  TimerClusteringTotal.stop();
  return prev_mod;
}

void runMultiPhaseLouvainAlgorithm(Graph& graph, uint32_t min_graph_size,
                                   double c_threshold,
                                   largeArray& clusters_orig) {

  galois::gPrint("Inside runMultiPhaseLouvainAlgorithm\n");
  double prev_mod = -1; // Previous modularity
  double curr_mod = -1; // Current modularity
  uint32_t phase  = 0;

  Graph* graph_curr = &graph;
  Graph graph_next;
  uint32_t iter           = 0;
  uint64_t num_nodes_orig = clusters_orig.size();
  while (true) {
    iter++;
    phase++;
    galois::gPrint("Starting Phase : ", phase, "\n");
    galois::gPrint("Graph size : ", (*graph_curr).size(), "\n");

    if ((*graph_curr).size() > min_graph_size) {

      switch (algo) {
      case coloring:
        curr_mod =
            algoLouvainWithColoring(*graph_curr, curr_mod, c_threshold, iter);
        break;
      case foreach:
        curr_mod =
            algoLouvainWithLocking(*graph_curr, curr_mod, c_threshold, iter);
        break;
      case doall:
        curr_mod = algoLouvainWithoutLockingDoAll(*graph_curr, curr_mod,
                                                  c_threshold, iter);
        break;
      case delay:
        curr_mod = algoLouvainWithLockingDelayUpdate(*graph_curr, curr_mod,
                                                     c_threshold, iter);
        break;
      default:
        std::abort();
      }
    }

    uint64_t num_unique_clusters = renumberClustersContiguously(*graph_curr);
    galois::gPrint(
        "Number of unique clusters (renumber): ", num_unique_clusters, "\n");

    galois::gPrint("Prev_mod main: ", prev_mod, "\n");
    if (iter < max_iter && (curr_mod - prev_mod) > threshold) {
      if (!enable_VF && phase == 1) {
        assert(num_nodes_orig == (*graph_curr).size());
        galois::do_all(galois::iterate(*graph_curr), [&](GNode n) {
          clusters_orig[n] =
              (*graph_curr).getData(n, flag_no_lock).curr_comm_ass;
        });
      } else {
        galois::do_all(
            galois::iterate((uint64_t)0, num_nodes_orig), [&](GNode n) {
              if (clusters_orig[n] != UNASSIGNED) {
                assert(clusters_orig[n] < graph_curr->size());
                clusters_orig[n] = (*graph_curr)
                                       .getData(clusters_orig[n], flag_no_lock)
                                       .curr_comm_ass;
              }
            });
      }
      buildNextLevelGraph(*graph_curr, graph_next, num_unique_clusters);
      prev_mod   = curr_mod;
      graph_curr = &graph_next;
      printGraphCharateristics(*graph_curr);
    } else {
      break;
    }
  }
  galois::gPrint("Phases : ", phase, "\n");
  galois::gPrint("Iter : ", iter, "\n");
}

int main(int argc, char** argv) {
  galois::SharedMemSys G;
  LonestarStart(argc, argv, name, desc, url, &inputFile);

<<<<<<< HEAD
  if (!symmetricGraph) {
    GALOIS_DIE("This application requires a symmetric graph input;"
               " please use the -symmetricGraph flag "
               " to indicate the input is a symmetric graph.");
  }

  Graph graph, graph_next;
  Graph* graph_curr;
=======
  galois::StatTimer totalTime("TimerTotal");
  totalTime.start();
>>>>>>> 187ca652

  Graph graph;
  Graph graph_next;
  Graph* graph_curr;

  std::cout << "Reading from file: " << inputFile << "\n";
  std::cout << "[WARNING:] Make sure " << inputFile
            << " is symmetric graph without duplicate edges\n";
  galois::graphs::readGraph(graph, inputFile);
  std::cout << "Read " << graph.size() << " nodes, " << graph.sizeEdges()
            << " edges\n";

  graph_curr = &graph;

  /*
   * To keep track of communities for nodes in the original graph.
   * Community will be set to -1 for isolated nodes
   */
  largeArray clusters_orig;
  clusters_orig.allocateBlocked(graph_curr->size());

  /*
   * Vertex following optimization
   */
  if (enable_VF) {
    uint64_t num_nodes_to_fix =
        vertexFollowing(graph); // Find nodes that follow other nodes
    galois::gPrint("Isolated nodes : ", num_nodes_to_fix, "\n");

    uint64_t num_unique_clusters = renumberClustersContiguously(*graph_curr);
    galois::gPrint(
        "Number of unique clusters (renumber): ", num_unique_clusters, "\n");
    /*
     *Initialize node cluster id.
     */
    galois::do_all(galois::iterate(*graph_curr), [&](GNode n) {
      clusters_orig[n] = graph.getData(n, flag_no_lock).curr_comm_ass;
    });

    // Build new graph to remove the isolated nodes
    buildNextLevelGraph(*graph_curr, graph_next, num_unique_clusters);
    graph_curr = &graph_next;
    printGraphCharateristics(*graph_curr);
  } else {

    /*
     *Initialize node cluster id.
     */
    galois::do_all(galois::iterate(*graph_curr),
                   [&](GNode n) { clusters_orig[n] = -1; });

    printGraphCharateristics(*graph_curr);
  }

  galois::StatTimer execTime("Timer_0");
  execTime.start();
  runMultiPhaseLouvainAlgorithm(*graph_curr, min_graph_size, c_threshold,
                                clusters_orig);
  execTime.stop();

  /*
   * Sanity check: Check modularity at the end
   */
  checkModularity<Graph, CommArray>(graph, clusters_orig);
  if (output_CID) {
    printNodeClusterId(graph, output_CID_filename);
  }

  totalTime.stop();

  return 0;
}<|MERGE_RESOLUTION|>--- conflicted
+++ resolved
@@ -792,19 +792,14 @@
   galois::SharedMemSys G;
   LonestarStart(argc, argv, name, desc, url, &inputFile);
 
-<<<<<<< HEAD
   if (!symmetricGraph) {
     GALOIS_DIE("This application requires a symmetric graph input;"
                " please use the -symmetricGraph flag "
                " to indicate the input is a symmetric graph.");
   }
 
-  Graph graph, graph_next;
-  Graph* graph_curr;
-=======
   galois::StatTimer totalTime("TimerTotal");
   totalTime.start();
->>>>>>> 187ca652
 
   Graph graph;
   Graph graph_next;
