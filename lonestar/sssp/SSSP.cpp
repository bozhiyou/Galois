/** Single source shortest paths -*- C++ -*-
 * @example SSSP.cpp
 * @file
 * @section License
 *
 * Galois, a framework to exploit amorphous data-parallelism in irregular
 * programs.
 *
 * Copyright (C) 2013, The University of Texas at Austin. All rights reserved.
 * UNIVERSITY EXPRESSLY DISCLAIMS ANY AND ALL WARRANTIES CONCERNING THIS
 * SOFTWARE AND DOCUMENTATION, INCLUDING ANY WARRANTIES OF MERCHANTABILITY,
 * FITNESS FOR ANY PARTICULAR PURPOSE, NON-INFRINGEMENT AND WARRANTIES OF
 * PERFORMANCE, AND ANY WARRANTY THAT MIGHT OTHERWISE ARISE FROM COURSE OF
 * DEALING OR USAGE OF TRADE.  NO WARRANTY IS EITHER EXPRESS OR IMPLIED WITH
 * RESPECT TO THE USE OF THE SOFTWARE OR DOCUMENTATION. Under no circumstances
 * shall University be liable for incidental, special, indirect, direct or
 * consequential damages or loss of profits, interruption of business, or
 * related expenses which may arise from use of Software or Documentation,
 * including but not limited to those resulting from defects in Software and/or
 * Documentation, or loss or inaccuracy of data of any kind.
 *
 * @section Description
 *
 * Single source shortest paths.
 *
 * @author Andrew Lenharth <andrewl@lenharth.org>
 */
#include "Galois/Galois.h"
#include "Galois/Accumulator.h"
#include "Galois/Statistic.h"
#include "Galois/Timer.h"
#include "Galois/Graphs/LCGraph.h"
#include "Galois/Graphs/TypeTraits.h"
#include "llvm/Support/CommandLine.h"
#include "Lonestar/BoilerPlate.h"

#include <iostream>

namespace cll = llvm::cl;

static const char* name = "Single Source Shortest Path";
static const char* desc =
    "Computes the shortest path from a source node to all nodes in a directed "
    "graph using a modified chaotic iteration algorithm";
static const char* url = "single_source_shortest_path";

static cll::opt<std::string> filename(cll::Positional, 
                                      cll::desc("<input graph>"), 
                                      cll::Required);

static cll::opt<unsigned int> startNode("startNode",
                                        cll::desc("Node to start search from"),
                                        cll::init(0));
static cll::opt<unsigned int> reportNode("reportNode", 
                                         cll::desc("Node to report distance to"),
                                         cll::init(1));
static cll::opt<int> stepShift("delta",
                               cll::desc("Shift value for the deltastep"),
                               cll::init(10));

typedef Galois::Graph::LC_InlineEdge_Graph<std::atomic<unsigned int>, uint32_t>::with_no_lockable<true>::type::with_numa_alloc<true>::type Graph;
typedef Graph::GraphNode GNode;

static const bool trackWork = false;
static Galois::Statistic* BadWork;
static Galois::Statistic* WLEmptyWork;

#include "Lonestar/BFS_SSSP.h"


struct SSSP {
  Graph& graph;
  SSSP(Graph& g) : graph(g) {}
  void operator()(UpdateRequest& req,
                  Galois::UserContext<UpdateRequest>& ctx) {
    const Galois::MethodFlag flag = Galois::MethodFlag::UNPROTECTED;
    Dist sdist = graph.getData(req.n, flag);
    
    if (req.w != sdist) {
      if (trackWork)
        *WLEmptyWork += 1;
      return;
    }
    
    for (auto ii : graph.edges(req.n, flag)) {
      GNode dst = graph.getEdgeDst(ii);
      Dist d    = graph.getEdgeData(ii, flag);
      auto& ddist  = graph.getData(dst, flag);
      Dist newDist = sdist + d;
      Dist oldDist = ddist;
      while( oldDist > newDist) {
        if (ddist.compare_exchange_weak(oldDist, newDist, std::memory_order_relaxed)) {
          if (trackWork && oldDist != DIST_INFINITY)
            *BadWork += 1;
          ctx.push(UpdateRequest(dst, newDist));
          break;
        }
      }
    }
  }
};

int main(int argc, char** argv) {
  Galois::StatManager statManager;
  LonestarStart(argc, argv, name, desc, url);

  if (trackWork) {
    BadWork     = new Galois::Statistic("BadWork");
    WLEmptyWork = new Galois::Statistic("EmptyWork");
  }

  Galois::StatTimer T("OverheadTime");
  T.start();
  
  Graph graph;
  GNode source, report;

  Galois::Graph::readGraph(graph, filename); 
  std::cout << "Read " << graph.size() << " nodes\n";

  if (startNode >= graph.size() || reportNode >= graph.size()) {
    std::cerr << "failed to set report: " << reportNode
              << " or failed to set source: " << startNode << "\n";
    assert(0);
    abort();
  }

  auto it = graph.begin();
  std::advance(it, startNode);
  source = *it;
  it = graph.begin();
  std::advance(it, reportNode);
  report = *it;
<<<<<<< HEAD
}

template <typename Graph>
void readInOutGraph(Graph& graph) {
  using namespace Galois::Graph;
  if (symmetricGraph) {
    //! [Reading a graph]
    Galois::Graph::readGraph(graph, filename);
    //! [Reading a graph]
  } else if (transposeGraphName.size()) {
    Galois::Graph::readGraph(graph, filename, transposeGraphName);
  } else {
    GALOIS_DIE("Graph type not supported");
  }
}

struct SerialAlgo {
  //! [Define LC_CSR_Graph]
  typedef Galois::Graph::LC_CSR_Graph<SNode, uint32_t>::with_no_lockable<
      true>::type Graph;
  //! [Define LC_CSR_Graph]

  typedef Graph::GraphNode GNode;
  typedef UpdateRequestCommon<GNode> UpdateRequest;

  std::string name() const { return "Serial"; }
  void readGraph(Graph& graph) { Galois::Graph::readGraph(graph, filename); }

  struct Initialize {
    Graph& g;
    Initialize(Graph& g) : g(g) {}

    void operator()(Graph::GraphNode n) const {
      g.getData(n).dist = DIST_INFINITY;
    }
  };

  void operator()(Graph& graph, const GNode src) const {
    std::set<UpdateRequest, std::less<UpdateRequest>> initial;
    UpdateRequest init(src, 0);
    initial.insert(init);

    Galois::Statistic counter("Iterations");

    while (!initial.empty()) {
      counter += 1;
      UpdateRequest req = *initial.begin();
      initial.erase(initial.begin());
      SNode& data = graph.getData(req.n, Galois::MethodFlag::UNPROTECTED);
      if (req.w < data.dist) {
        data.dist = req.w;
        for (auto ii : graph.edges(req.n, Galois::MethodFlag::UNPROTECTED)) {
          GNode dst    = graph.getEdgeDst(ii);
          Dist d       = graph.getEdgeData(ii);
          Dist newDist = req.w + d;
          if (newDist <
              graph.getData(dst, Galois::MethodFlag::UNPROTECTED).dist) {
            initial.insert(UpdateRequest(dst, newDist));
          }
        }
      }
    }
  }
};

template <bool UseCas>
struct AsyncAlgo {
  typedef SNode Node;

  // ! [Define LC_InlineEdge_Graph]
  typedef Galois::Graph::LC_InlineEdge_Graph<
      Node, uint32_t>::template with_out_of_line_lockable<true>::type::
      template with_compressed_node_ptr<true>::type::template with_numa_alloc<
          true>::type Graph;
  // ! [Define LC_InlineEdge_Graph]

  typedef typename Graph::GraphNode GNode;
  typedef UpdateRequestCommon<GNode> UpdateRequest;

  std::string name() const {
    return UseCas ? "Asynchronous with CAS" : "Asynchronous";
  }

  void readGraph(Graph& graph) { Galois::Graph::readGraph(graph, filename); }

  struct Initialize {
    Graph& g;
    Initialize(Graph& g) : g(g) {}
    void operator()(typename Graph::GraphNode n) const {
      g.getData(n, Galois::MethodFlag::UNPROTECTED).dist = DIST_INFINITY;
    }
  };

  template <typename Pusher>
  void relaxEdge(Graph& graph, Dist sdist, typename Graph::edge_iterator ii,
                 Pusher& pusher) {
    GNode dst    = graph.getEdgeDst(ii);
    Dist d       = graph.getEdgeData(ii);
    Node& ddata  = graph.getData(dst, Galois::MethodFlag::UNPROTECTED);
    Dist newDist = sdist + d;
    Dist oldDist = ddata.dist;
    if (!UseCas && newDist < oldDist) {
      ddata.dist = newDist;
      if (trackWork && oldDist != DIST_INFINITY)
        *BadWork += 1;
      pusher.push(UpdateRequest(dst, newDist));
    } else {
      while (newDist < oldDist) {
        if (ddata.dist.compare_exchange_weak(oldDist, newDist, std::memory_order_acq_rel)) {
          if (trackWork && oldDist != DIST_INFINITY)
            *BadWork += 1;
          pusher.push(UpdateRequest(dst, newDist));
        }
      }
    }
  }

  template <typename Pusher>
  void relaxNode(Graph& graph, UpdateRequest& req, Pusher& pusher) {
    const Galois::MethodFlag flag =
        UseCas ? Galois::MethodFlag::UNPROTECTED : Galois::MethodFlag::WRITE;
    Dist sdist          = graph.getData(req.n, flag).dist;

    if (req.w != sdist) {
      if (trackWork)
        *WLEmptyWork += 1;
      return;
    }

    for (auto ii : graph.edges(req.n, flag)) {
      relaxEdge(graph, sdist, ii, pusher);
    }
  }

  struct Process {
    AsyncAlgo* self;
    Graph& graph;
    Process(AsyncAlgo* s, Graph& g) : self(s), graph(g) {}
    void operator()(UpdateRequest& req,
                    Galois::UserContext<UpdateRequest>& ctx) {
      self->relaxNode(graph, req, ctx);
    }
  };

  typedef Galois::InsertBag<UpdateRequest> Bag;

  struct InitialProcess {
    AsyncAlgo* self;
    Graph& graph;
    Bag& bag;
    Node& sdata;
    InitialProcess(AsyncAlgo* s, Graph& g, Bag& b, Node& d)
        : self(s), graph(g), bag(b), sdata(d) {}
    void operator()(typename Graph::edge_iterator ii) const {
      self->relaxEdge(graph, sdata.dist, ii, bag);
    }
  };

  void operator()(Graph& graph, GNode source) {
    using namespace Galois::WorkList;
    typedef dChunkedFIFO<64> Chunk;
    typedef OrderedByIntegerMetric<UpdateRequestIndexer<UpdateRequest>, Chunk,
                                   10, false> OBIM;

    std::cout << "INFO: Using delta-step of " << (1 << stepShift) << "\n";
    std::cout
        << "WARNING: Performance varies considerably due to delta parameter.\n";
    std::cout
        << "WARNING: Do not expect the default to be good for your graph.\n";

    Bag initial;
    graph.getData(source).dist = 0;
    Galois::do_all(graph.edges(source, Galois::MethodFlag::UNPROTECTED).begin(),
                   graph.edges(source, Galois::MethodFlag::UNPROTECTED).end(),
                   InitialProcess(this, graph, initial, graph.getData(source)));
    Galois::for_each_local(initial, Process(this, graph), Galois::wl<OBIM>());
  }
};

struct AsyncAlgoPP {
  typedef SNode Node;

  typedef Galois::Graph::LC_InlineEdge_Graph<Node, uint32_t>::
      with_out_of_line_lockable<true>::type::with_compressed_node_ptr<
          true>::type::with_numa_alloc<true>::type Graph;
  typedef Graph::GraphNode GNode;
  typedef UpdateRequestCommon<GNode> UpdateRequest;

  std::string name() const { return "Asynchronous with CAS and Push and pull"; }

  void readGraph(Graph& graph) { Galois::Graph::readGraph(graph, filename); }

  struct Initialize {
    Graph& g;
    Initialize(Graph& g) : g(g) {}
    void operator()(Graph::GraphNode n) const {
      g.getData(n, Galois::MethodFlag::UNPROTECTED).dist = DIST_INFINITY;
    }
  };

  template <typename Pusher>
  void relaxEdge(Graph& graph, Dist& sdata, typename Graph::edge_iterator ii,
                 Pusher& pusher) {
    GNode dst    = graph.getEdgeDst(ii);
    Dist d       = graph.getEdgeData(ii);
    Node& ddata  = graph.getData(dst, Galois::MethodFlag::UNPROTECTED);
    Dist newDist = sdata + d;
    Dist oldDist;
    if (newDist < (oldDist = ddata.dist)) {
      do {
        if (ddata.dist.compare_exchange_weak(oldDist, newDist)) {
          if (trackWork && oldDist != DIST_INFINITY)
            *BadWork += 1;
          pusher.push(UpdateRequest(dst, newDist));
          break;
        }
      } while (newDist < oldDist);
    } else {
      sdata = std::min(oldDist + d, sdata);
    }
  }

  struct Process {
    AsyncAlgoPP* self;
    Graph& graph;
    Process(AsyncAlgoPP* s, Graph& g) : self(s), graph(g) {}

    void operator()(UpdateRequest& req,
                    Galois::UserContext<UpdateRequest>& ctx) {
      const Galois::MethodFlag flag = Galois::MethodFlag::UNPROTECTED;
      Node& sdata                   = graph.getData(req.n, flag);
      Dist sdist                    = sdata.dist;

      if (req.w != sdist) {
        if (trackWork)
          *WLEmptyWork += 1;
        return;
      }

      for (auto ii : graph.edges(req.n, flag)) {
        self->relaxEdge(graph, sdist, ii, ctx);
      }

      // //try doing a pull
      // Dist oldDist;
      // while (sdist < (oldDist = *psdist)) {
      //   if (__sync_bool_compare_and_swap(psdist, oldDist, sdist)) {
      //     req.w = sdist;
      //     operator()(req, ctx);
      //   }
      // }
    }
  };

  typedef Galois::InsertBag<UpdateRequest> Bag;

  struct InitialProcess {
    AsyncAlgoPP* self;
    Graph& graph;
    Bag& bag;
    InitialProcess(AsyncAlgoPP* s, Graph& g, Bag& b)
        : self(s), graph(g), bag(b) {}
    void operator()(Graph::edge_iterator ii) const {
      Dist d = 0;
      self->relaxEdge(graph, d, ii, bag);
    }
  };

  void operator()(Graph& graph, GNode source) {
    using namespace Galois::WorkList;
    typedef ChunkedFIFO<64> Chunk;
    typedef OrderedByIntegerMetric<UpdateRequestIndexer<UpdateRequest>, Chunk,
                                   10, false> OBIM;

    std::cout << "INFO: Using delta-step of " << (1 << stepShift) << "\n";
    std::cout
        << "WARNING: Performance varies considerably due to delta parameter.\n";
    std::cout
        << "WARNING: Do not expect the default to be good for your graph.\n";

    Bag initial;
    graph.getData(source).dist = 0;
    Galois::do_all(graph.edges(source, Galois::MethodFlag::UNPROTECTED).begin(),
                   graph.edges(source, Galois::MethodFlag::UNPROTECTED).end(),
                   InitialProcess(this, graph, initial));
    Galois::for_each_local(initial, Process(this, graph), Galois::wl<OBIM>());
  }
};

namespace Galois {
namespace DEPRECATED {
template <>
struct does_not_need_aborts<AsyncAlgo<true>::Process>
    : public boost::true_type {};
}
}

static_assert(
    Galois::DEPRECATED::does_not_need_aborts<AsyncAlgo<true>::Process>::value,
    "Oops");

template <typename Algo>
void run(bool prealloc = true) {
  typedef typename Algo::Graph Graph;
  typedef typename Graph::GraphNode GNode;

  Algo algo;
  Graph graph;
  GNode source, report;

  initialize(algo, graph, source, report);
=======
>>>>>>> 4fa0d425

  size_t approxNodeData = graph.size() * 64;
  // size_t approxEdgeData = graph.sizeEdges() * sizeof(typename
  // Graph::edge_data_type) * 2;
  Galois::preAlloc(numThreads +
                   approxNodeData / Galois::Runtime::pagePoolSize());
  Galois::reportPageAlloc("MeminfoPre");

  std::cout << "Running Asynch with CAS version\n";
  std::cout << "INFO: Using delta-step of " << (1 << stepShift) << "\n";
  std::cout << "WARNING: Performance varies considerably due to delta parameter.\n";
  std::cout << "WARNING: Do not expect the default to be good for your graph.\n";
  Galois::do_all_local(graph, 
                       [&graph] (GNode n) { graph.getData(n) = DIST_INFINITY; });
  graph.getData(source) = 0;
  Galois::StatTimer Tmain;
  Tmain.start();

  using namespace Galois::WorkList;
  typedef dChunkedFIFO<64> dChunk;
  typedef OrderedByIntegerMetric<UpdateRequestIndexer,dChunk> OBIM;
  Galois::for_each(UpdateRequest{source, 0}, SSSP{graph}, Galois::wl<OBIM>(), Galois::does_not_need_aborts<>());
  Tmain.stop();
  T.stop();

  Galois::reportPageAlloc("MeminfoPost");
  Galois::Runtime::reportNumaAlloc("NumaPost");
  
  std::cout << "Node " << reportNode << " has distance "
            << graph.getData(report) << "\n";

  if (!skipVerify) {
    if (verify<false>(graph, source)) {
      std::cout << "Verification successful.\n";
    } else {
      GALOIS_DIE("Verification failed");
    }
  }

  if (trackWork) {
    delete BadWork;
    delete WLEmptyWork;
  }

  return 0;
}<|MERGE_RESOLUTION|>--- conflicted
+++ resolved
@@ -131,320 +131,6 @@
   it = graph.begin();
   std::advance(it, reportNode);
   report = *it;
-<<<<<<< HEAD
-}
-
-template <typename Graph>
-void readInOutGraph(Graph& graph) {
-  using namespace Galois::Graph;
-  if (symmetricGraph) {
-    //! [Reading a graph]
-    Galois::Graph::readGraph(graph, filename);
-    //! [Reading a graph]
-  } else if (transposeGraphName.size()) {
-    Galois::Graph::readGraph(graph, filename, transposeGraphName);
-  } else {
-    GALOIS_DIE("Graph type not supported");
-  }
-}
-
-struct SerialAlgo {
-  //! [Define LC_CSR_Graph]
-  typedef Galois::Graph::LC_CSR_Graph<SNode, uint32_t>::with_no_lockable<
-      true>::type Graph;
-  //! [Define LC_CSR_Graph]
-
-  typedef Graph::GraphNode GNode;
-  typedef UpdateRequestCommon<GNode> UpdateRequest;
-
-  std::string name() const { return "Serial"; }
-  void readGraph(Graph& graph) { Galois::Graph::readGraph(graph, filename); }
-
-  struct Initialize {
-    Graph& g;
-    Initialize(Graph& g) : g(g) {}
-
-    void operator()(Graph::GraphNode n) const {
-      g.getData(n).dist = DIST_INFINITY;
-    }
-  };
-
-  void operator()(Graph& graph, const GNode src) const {
-    std::set<UpdateRequest, std::less<UpdateRequest>> initial;
-    UpdateRequest init(src, 0);
-    initial.insert(init);
-
-    Galois::Statistic counter("Iterations");
-
-    while (!initial.empty()) {
-      counter += 1;
-      UpdateRequest req = *initial.begin();
-      initial.erase(initial.begin());
-      SNode& data = graph.getData(req.n, Galois::MethodFlag::UNPROTECTED);
-      if (req.w < data.dist) {
-        data.dist = req.w;
-        for (auto ii : graph.edges(req.n, Galois::MethodFlag::UNPROTECTED)) {
-          GNode dst    = graph.getEdgeDst(ii);
-          Dist d       = graph.getEdgeData(ii);
-          Dist newDist = req.w + d;
-          if (newDist <
-              graph.getData(dst, Galois::MethodFlag::UNPROTECTED).dist) {
-            initial.insert(UpdateRequest(dst, newDist));
-          }
-        }
-      }
-    }
-  }
-};
-
-template <bool UseCas>
-struct AsyncAlgo {
-  typedef SNode Node;
-
-  // ! [Define LC_InlineEdge_Graph]
-  typedef Galois::Graph::LC_InlineEdge_Graph<
-      Node, uint32_t>::template with_out_of_line_lockable<true>::type::
-      template with_compressed_node_ptr<true>::type::template with_numa_alloc<
-          true>::type Graph;
-  // ! [Define LC_InlineEdge_Graph]
-
-  typedef typename Graph::GraphNode GNode;
-  typedef UpdateRequestCommon<GNode> UpdateRequest;
-
-  std::string name() const {
-    return UseCas ? "Asynchronous with CAS" : "Asynchronous";
-  }
-
-  void readGraph(Graph& graph) { Galois::Graph::readGraph(graph, filename); }
-
-  struct Initialize {
-    Graph& g;
-    Initialize(Graph& g) : g(g) {}
-    void operator()(typename Graph::GraphNode n) const {
-      g.getData(n, Galois::MethodFlag::UNPROTECTED).dist = DIST_INFINITY;
-    }
-  };
-
-  template <typename Pusher>
-  void relaxEdge(Graph& graph, Dist sdist, typename Graph::edge_iterator ii,
-                 Pusher& pusher) {
-    GNode dst    = graph.getEdgeDst(ii);
-    Dist d       = graph.getEdgeData(ii);
-    Node& ddata  = graph.getData(dst, Galois::MethodFlag::UNPROTECTED);
-    Dist newDist = sdist + d;
-    Dist oldDist = ddata.dist;
-    if (!UseCas && newDist < oldDist) {
-      ddata.dist = newDist;
-      if (trackWork && oldDist != DIST_INFINITY)
-        *BadWork += 1;
-      pusher.push(UpdateRequest(dst, newDist));
-    } else {
-      while (newDist < oldDist) {
-        if (ddata.dist.compare_exchange_weak(oldDist, newDist, std::memory_order_acq_rel)) {
-          if (trackWork && oldDist != DIST_INFINITY)
-            *BadWork += 1;
-          pusher.push(UpdateRequest(dst, newDist));
-        }
-      }
-    }
-  }
-
-  template <typename Pusher>
-  void relaxNode(Graph& graph, UpdateRequest& req, Pusher& pusher) {
-    const Galois::MethodFlag flag =
-        UseCas ? Galois::MethodFlag::UNPROTECTED : Galois::MethodFlag::WRITE;
-    Dist sdist          = graph.getData(req.n, flag).dist;
-
-    if (req.w != sdist) {
-      if (trackWork)
-        *WLEmptyWork += 1;
-      return;
-    }
-
-    for (auto ii : graph.edges(req.n, flag)) {
-      relaxEdge(graph, sdist, ii, pusher);
-    }
-  }
-
-  struct Process {
-    AsyncAlgo* self;
-    Graph& graph;
-    Process(AsyncAlgo* s, Graph& g) : self(s), graph(g) {}
-    void operator()(UpdateRequest& req,
-                    Galois::UserContext<UpdateRequest>& ctx) {
-      self->relaxNode(graph, req, ctx);
-    }
-  };
-
-  typedef Galois::InsertBag<UpdateRequest> Bag;
-
-  struct InitialProcess {
-    AsyncAlgo* self;
-    Graph& graph;
-    Bag& bag;
-    Node& sdata;
-    InitialProcess(AsyncAlgo* s, Graph& g, Bag& b, Node& d)
-        : self(s), graph(g), bag(b), sdata(d) {}
-    void operator()(typename Graph::edge_iterator ii) const {
-      self->relaxEdge(graph, sdata.dist, ii, bag);
-    }
-  };
-
-  void operator()(Graph& graph, GNode source) {
-    using namespace Galois::WorkList;
-    typedef dChunkedFIFO<64> Chunk;
-    typedef OrderedByIntegerMetric<UpdateRequestIndexer<UpdateRequest>, Chunk,
-                                   10, false> OBIM;
-
-    std::cout << "INFO: Using delta-step of " << (1 << stepShift) << "\n";
-    std::cout
-        << "WARNING: Performance varies considerably due to delta parameter.\n";
-    std::cout
-        << "WARNING: Do not expect the default to be good for your graph.\n";
-
-    Bag initial;
-    graph.getData(source).dist = 0;
-    Galois::do_all(graph.edges(source, Galois::MethodFlag::UNPROTECTED).begin(),
-                   graph.edges(source, Galois::MethodFlag::UNPROTECTED).end(),
-                   InitialProcess(this, graph, initial, graph.getData(source)));
-    Galois::for_each_local(initial, Process(this, graph), Galois::wl<OBIM>());
-  }
-};
-
-struct AsyncAlgoPP {
-  typedef SNode Node;
-
-  typedef Galois::Graph::LC_InlineEdge_Graph<Node, uint32_t>::
-      with_out_of_line_lockable<true>::type::with_compressed_node_ptr<
-          true>::type::with_numa_alloc<true>::type Graph;
-  typedef Graph::GraphNode GNode;
-  typedef UpdateRequestCommon<GNode> UpdateRequest;
-
-  std::string name() const { return "Asynchronous with CAS and Push and pull"; }
-
-  void readGraph(Graph& graph) { Galois::Graph::readGraph(graph, filename); }
-
-  struct Initialize {
-    Graph& g;
-    Initialize(Graph& g) : g(g) {}
-    void operator()(Graph::GraphNode n) const {
-      g.getData(n, Galois::MethodFlag::UNPROTECTED).dist = DIST_INFINITY;
-    }
-  };
-
-  template <typename Pusher>
-  void relaxEdge(Graph& graph, Dist& sdata, typename Graph::edge_iterator ii,
-                 Pusher& pusher) {
-    GNode dst    = graph.getEdgeDst(ii);
-    Dist d       = graph.getEdgeData(ii);
-    Node& ddata  = graph.getData(dst, Galois::MethodFlag::UNPROTECTED);
-    Dist newDist = sdata + d;
-    Dist oldDist;
-    if (newDist < (oldDist = ddata.dist)) {
-      do {
-        if (ddata.dist.compare_exchange_weak(oldDist, newDist)) {
-          if (trackWork && oldDist != DIST_INFINITY)
-            *BadWork += 1;
-          pusher.push(UpdateRequest(dst, newDist));
-          break;
-        }
-      } while (newDist < oldDist);
-    } else {
-      sdata = std::min(oldDist + d, sdata);
-    }
-  }
-
-  struct Process {
-    AsyncAlgoPP* self;
-    Graph& graph;
-    Process(AsyncAlgoPP* s, Graph& g) : self(s), graph(g) {}
-
-    void operator()(UpdateRequest& req,
-                    Galois::UserContext<UpdateRequest>& ctx) {
-      const Galois::MethodFlag flag = Galois::MethodFlag::UNPROTECTED;
-      Node& sdata                   = graph.getData(req.n, flag);
-      Dist sdist                    = sdata.dist;
-
-      if (req.w != sdist) {
-        if (trackWork)
-          *WLEmptyWork += 1;
-        return;
-      }
-
-      for (auto ii : graph.edges(req.n, flag)) {
-        self->relaxEdge(graph, sdist, ii, ctx);
-      }
-
-      // //try doing a pull
-      // Dist oldDist;
-      // while (sdist < (oldDist = *psdist)) {
-      //   if (__sync_bool_compare_and_swap(psdist, oldDist, sdist)) {
-      //     req.w = sdist;
-      //     operator()(req, ctx);
-      //   }
-      // }
-    }
-  };
-
-  typedef Galois::InsertBag<UpdateRequest> Bag;
-
-  struct InitialProcess {
-    AsyncAlgoPP* self;
-    Graph& graph;
-    Bag& bag;
-    InitialProcess(AsyncAlgoPP* s, Graph& g, Bag& b)
-        : self(s), graph(g), bag(b) {}
-    void operator()(Graph::edge_iterator ii) const {
-      Dist d = 0;
-      self->relaxEdge(graph, d, ii, bag);
-    }
-  };
-
-  void operator()(Graph& graph, GNode source) {
-    using namespace Galois::WorkList;
-    typedef ChunkedFIFO<64> Chunk;
-    typedef OrderedByIntegerMetric<UpdateRequestIndexer<UpdateRequest>, Chunk,
-                                   10, false> OBIM;
-
-    std::cout << "INFO: Using delta-step of " << (1 << stepShift) << "\n";
-    std::cout
-        << "WARNING: Performance varies considerably due to delta parameter.\n";
-    std::cout
-        << "WARNING: Do not expect the default to be good for your graph.\n";
-
-    Bag initial;
-    graph.getData(source).dist = 0;
-    Galois::do_all(graph.edges(source, Galois::MethodFlag::UNPROTECTED).begin(),
-                   graph.edges(source, Galois::MethodFlag::UNPROTECTED).end(),
-                   InitialProcess(this, graph, initial));
-    Galois::for_each_local(initial, Process(this, graph), Galois::wl<OBIM>());
-  }
-};
-
-namespace Galois {
-namespace DEPRECATED {
-template <>
-struct does_not_need_aborts<AsyncAlgo<true>::Process>
-    : public boost::true_type {};
-}
-}
-
-static_assert(
-    Galois::DEPRECATED::does_not_need_aborts<AsyncAlgo<true>::Process>::value,
-    "Oops");
-
-template <typename Algo>
-void run(bool prealloc = true) {
-  typedef typename Algo::Graph Graph;
-  typedef typename Graph::GraphNode GNode;
-
-  Algo algo;
-  Graph graph;
-  GNode source, report;
-
-  initialize(algo, graph, source, report);
-=======
->>>>>>> 4fa0d425
 
   size_t approxNodeData = graph.size() * 64;
   // size_t approxEdgeData = graph.sizeEdges() * sizeof(typename
