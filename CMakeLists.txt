cmake_minimum_required(VERSION 2.8.8)
set(CMAKE_MODULE_PATH ${CMAKE_MODULE_PATH} "${CMAKE_SOURCE_DIR}/cmake/Modules/")
project(Galois)
set(GALOIS_VERSION_MAJOR "2")
set(GALOIS_VERSION_MINOR "2")
set(GALOIS_VERSION_PATCH "2")
set(GALOIS_VERSION ${GALOIS_VERSION_MAJOR}.${GALOIS_VERSION_MINOR}.${GALOIS_VERSION_PATCH})
set(GALOIS_COPYRIGHT_YEAR "2014") # Also in COPYRIGHT

if(NOT CMAKE_BUILD_TYPE)
  message(STATUS "No build type selected, default to release with debug info")
  set(CMAKE_BUILD_TYPE "relwithdebinfo")
  add_definitions(-DNDEBUG)
endif()

###### Options (alternatively pass as options to cmake -DName=Value) ######
set(USE_GPROF OFF CACHE BOOL "Enable GCC profiling")
set(USE_VTUNE OFF CACHE BOOL "Use VTune for profiling")
set(USE_PAPI OFF CACHE BOOL "Use PAPI counters for profiling")
set(USE_HPCTOOLKIT OFF CACHE BOOL "Use HPCToolKit for profiling")
set(USE_STRICT_CONFIG OFF CACHE BOOL "Instead of falling back gracefully, fail")
set(USE_LONGJMP ON CACHE BOOL "Use longjmp instead of exceptions to signal aborts")
set(INSTALL_APPS OFF CACHE BOOL "Install apps as well as library")
set(SKIP_COMPILE_APPS OFF CACHE BOOL "Skip compilation of applications using Galois library")

set(INSTALL_LIB_DIR lib CACHE PATH "Installation directory for libraries")
set(INSTALL_BIN_DIR bin CACHE PATH "Installation directory for executables")
set(INSTALL_INCLUDE_DIR include CACHE PATH "Installation directory for header files")
set(INSTALL_CMAKE_DIR lib/cmake/Galois CACHE PATH "Installation directory for CMake files")
# Make relative paths absolute
foreach(p LIB BIN INCLUDE CMAKE)
  set(var INSTALL_${p}_DIR)
  if(NOT IS_ABSOLUTE "${${var}}")
    set(${var} "${CMAKE_INSTALL_PREFIX}/${${var}}")
  endif()
endforeach()

# Enable iss specific options; should be OFF in the general release; all guarded by USE_EXP
set(USE_EXP OFF CACHE BOOL "Use experimental features")
set(USE_HTM OFF CACHE BOOL "Use HTM")
set(EXP_DOALL "PTHREAD" CACHE STRING "Which type of implementation of parallel_doall")
set(USE_PROF OFF CACHE BOOL "Use profiling specific features")
set(USE_EMBEDDED_REVISION ON CACHE BOOL "Embed revision numbers")

###### Configure (users don't need to go beyond here) ######

enable_testing()

###### Configure compiler ######

# ICC
if(CMAKE_CXX_COMPILER_ID MATCHES "Intel")
  execute_process(COMMAND ${CMAKE_CXX_COMPILER} -dumpversion
                  OUTPUT_VARIABLE ICC_VERSION)
  if(ICC_VERSION VERSION_GREATER 13.0 OR ICC_VERSION VERSION_EQUAL 13.0)
    #message(STATUS "ICC Version >= 13.0")
  else()
    message(FATAL_ERROR "ICC must be 13.0 or higher; found: ${ICC_VERSION} instead")
  endif()
  set(CMAKE_CXX_FLAGS "${CMAKE_CXX_FLAGS} -wd68 -wd981 -wd383 -wd869 -wd2196 -wd279 -wd2504 -wd2943 -wd32013")

  if("$ENV{GCC_BIN}" STREQUAL "")
    message(STATUS "Using default GCC toolchain; set environment variable GCC_BIN to override")
  else()
    set(CMAKE_CXX_FLAGS "${CMAKE_CXX_FLAGS} -gxx-name=$ENV{GCC_BIN}/g++")
  endif()
endif()

# Clang
if(CMAKE_CXX_COMPILER_ID MATCHES "Clang")
  if("$ENV{GCC_BIN}" STREQUAL "")
    message(STATUS "Using default GCC toolchain; set environment variable GCC_BIN to override")
  else()
    set(CMAKE_CXX_FLAGS "${CMAKE_CXX_FLAGS} -gcc-toolchain $ENV{GCC_BIN}/..")
  endif()
endif()

# XL
if(CMAKE_CXX_COMPILER_ID MATCHES "XL")
  execute_process(COMMAND ${CMAKE_CXX_COMPILER} -qversion
                  COMMAND sed 1d
                  COMMAND sed s/Version://
                  OUTPUT_VARIABLE XLC_VERSION)
  if(XLC_VERSION VERSION_GREATER 12.0)
    #message(STATUS "XLC Version > 12.0")
  else()
    message(FATAL_ERROR "XLC must be higher than 12.0")
  endif()
  set(CMAKE_CXX_FLAGS "${CMAKE_CXX_FLAGS} -qsuppress=1540-0724 -qsuppress=1500-029 -qmaxmem=-1 -qalias=noansi -qsmp=omp")
endif()

if(CYGWIN)
  message(STATUS "On Cygwin")
  set(CMAKE_CXX_FLAGS "${CMAKE_CXX_FLAGS} -U__STRICT_ANSI__")
endif()

# check for incompatible GCC
if(CMAKE_COMPILER_IS_GNUCC)
  execute_process(COMMAND ${CMAKE_CXX_COMPILER} -dumpversion
                  OUTPUT_VARIABLE GCC_VERSION)
  if(GCC_VERSION VERSION_GREATER 4.6 OR GCC_VERSION VERSION_EQUAL 4.6)
    #message(STATUS "GCC Version >= 4.6")
  else()
    message(FATAL_ERROR "GCC must be 4.6 or higher")
  endif()
endif()

# solaris
if(CMAKE_SYSTEM MATCHES "SunOS.*")
  set(CMAKE_CXX_FLAGS "${CMAKE_CXX_FLAGS} -m64 -mcpu=niagara2 -lposix4")
  set(CMAKE_EXE_LINKER_FLAGS "${CMAKE_EXE_LINKER_FLAGS} -m64 -lposix4")
endif()

# Enable architecture-specific optimizations
find_package(ArchFlags)
if(ARCH_FLAGS_FOUND)
  set(CMAKE_CXX_FLAGS "${CMAKE_CXX_FLAGS} ${ARCH_CXX_FLAGS}")
  set(CMAKE_C_FLAGS "${CMAKE_C_FLAGS} ${ARCH_C_FLAGS}")
  set(CMAKE_EXE_LINKER_FLAGS "${CMAKE_EXE_LINKER_FLAGS} ${ARCH_EXE_FLAGS}")
endif()

#Boost
#not needed now but will be needed for newer version of Boost after 1.4X ish
set(Boost_ADDITIONAL_VERSIONS "1.40" "1.40.0" "1.47" "1.47.0" "1.49" "1.49.0" "1.51.0")
#set(Boost_USE_MULTITHREADED OFF) # newer boost builds don't use -mt extension

if(NOT "$ENV{BOOST_DIR}" STREQUAL "") 
  set(BOOST_ROOT $ENV{BOOST_DIR})
endif()
find_package(Boost 1.38.0 REQUIRED)
include_directories(${Boost_INCLUDE_DIR})

###### Configure features ######

# Experimental features
if(USE_EXP)
  set(USE_VTUNE ON)
  add_definitions(-DGALOIS_USE_EXP)
  include_directories("exp/include")

  find_package(MPI REQUIRED) # for distributed
#  find_package(GASNET REQUIRED) # for distributed
  set(CMAKE_CXX_COMPILE_FLAGS ${CMAKE_CXX_COMPILE_FLAGS} ${MPI_COMPILE_FLAGS})
  set(CMAKE_CXX_LINK_FLAGS ${CMAKE_CXX_LINK_FLAGS} ${MPI_LINK_FLAGS})
  include_directories(${MPI_INCLUDE_PATH})
#  include_directories(${GASNET_INCLUDE_DIRS})
#  include_directories(${GASNET_INCLUDE_DIRS}/udp-conduit)

  find_package(OpenMP)
  if(OPENMP_FOUND)
    set(CMAKE_CXX_FLAGS "${CMAKE_CXX_FLAGS} ${OpenMP_CXX_FLAGS}")
    set(CMAKE_C_FLAGS "${CMAKE_C_FLAGS} ${OpenMP_C_FLAGS}")
  endif()

  if(USE_PROF)
    add_definitions(-DGALOIS_USE_PROF)
  endif()

  if(USE_EMBEDDED_REVISION)
    include(GetGitVersion)
    set(GALOIS_USE_EMBEDDED_REVISION on)
  endif()

  if(USE_HTM)
    if(CMAKE_CXX_COMPILER_ID MATCHES "XL")
      set(CMAKE_CXX_FLAGS "${CMAKE_CXX_FLAGS} -qtm -qsmp=speculative")
      set(GALOIS_USE_HTM on)
      set(GALOIS_USE_SEQ_ONLY on)
      set(GALOIS_USE_LONGJMP on)
    else()
      message(FATAL_ERROR "Hardware transactional memory not supported")
    endif()
  endif()

  # Experimental Deterministic features
  if(USE_DET_INORDER)
    add_definitions(-DGALOIS_USE_DET_INORDER)
  endif()
  if(USE_DET_FIXED_WINDOW)
    add_definitions(-DGALOIS_USE_DET_FIXED_WINDOW)
  endif()
endif()

# PThreads
find_package(Threads REQUIRED)

# NUMA (linux)
# currently not available on MIC (and not helpful either)
#if(NOT ARCH STREQUAL "mic")
  find_package(NUMA)
  if(NUMA_FOUND)
    set(GALOIS_USE_NUMA on)
  elseif(USE_STRICT_CONFIG)
    message(FATAL_ERROR "Need libnuma")
  endif()
#endif()

#llvm ADT and command line parser
#find_package(LLVM)

include(CheckCilk)
include(CheckMmap)

# HugePages
include(CheckHugePages)
if(NOT HAVE_HUGEPAGES AND USE_STRICT_CONFIG)
  message(FATAL_ERROR "Need huge pages")
endif()

# Longjmp
if(USE_LONGJMP)
  set(GALOIS_USE_LONGJMP on)
endif()

# Boost
set(Boost_ADDITIONAL_VERSIONS "1.40" "1.40.0" "1.47" "1.47.0" "1.49" "1.49.0" "1.51.0")
if(NOT "$ENV{BOOST_DIR}" STREQUAL "")
  set(BOOST_ROOT $ENV{BOOST_DIR})
endif()
set(BOOST_LIBS system iostreams filesystem)
find_package(Boost 1.38.0 COMPONENTS ${BOOST_LIBS} REQUIRED)
include_directories(${Boost_INCLUDE_DIR})

#more warnings
if(CMAKE_BUILD_TYPE MATCHES "Debug")
  if(NOT CMAKE_CXX_COMPILER_ID MATCHES "XL")
    set(CMAKE_CXX_FLAGS "${CMAKE_CXX_FLAGS} -Wall")
    set(CMAKE_C_FLAGS "${CMAKE_C_FLAGS} -Wall")
  endif()
endif()

find_package(CXX11 REQUIRED)

set(CMAKE_CXX_FLAGS "${CMAKE_CXX_FLAGS} ${CXX11_FLAGS}")

include(CheckEndian)

include(llvm-extras)
#always import c99 stdint functions into c++
#include(UseStdMacro) # HandleLLVMOptions.cmake (via llvm-extras) already does this for us
#include_directories("${PROJECT_BINARY_DIR}/include") # llvm-extra already does this for us

###### Build Hacks ######

# XXX(ddn): Hack for lonestar machines
if(NUMA_FOUND)
  if(NUMA_OLD)
    set(GALOIS_USE_NUMA_OLD on)
  endif()
endif()

###### Global Functions ######

function(compileApp name)
  if(ARGN)
    set(Sources ${ARGN})
  else()
    file(GLOB Sources *.cpp)
  endif()
  add_executable(${name} ${Sources})
endfunction(compileApp)

function(app name)
<<<<<<< HEAD
#PARSE_ARGUMENTS(APP "REQUIRES;EXTLIBS;DISTSAFE" "" ${ARGN})
  cmake_parse_arguments(APP "DISTSAFE" "" "REQUIRES;EXTLIBS" ${ARGN})

  if(${APP_DISTSAFE})
  else()
    message("-- NOT compiling ${name} (not safe for distributed branch)")
    return()
  endif()
=======
  set(options)
  set(oneValueArgs)
  set(multiValueArgs REQUIRES EXTLIBS)
  cmake_parse_arguments(APP "${options}" "${oneValueArgs}" "${multiValueArgs}" ${ARGN})
>>>>>>> ce5c92e4

  foreach(required ${APP_REQUIRES})
    if(${${required}} MATCHES "TRUE")
    else()
      message("-- NOT compiling ${name} (missing: ${required})")
      return()
    endif()
  endforeach()

  compileApp(${name} ${APP_UNPARSED_ARGUMENTS})
  target_link_libraries(${name} ${APP_EXTLIBS})
  target_link_libraries(${name} galois)
  if(INSTALL_APPS)
    install(TARGETS ${name} DESTINATION bin)
  endif()
endfunction(app)

function(makeTest name)
<<<<<<< HEAD
  cmake_parse_arguments(APP "DISTSAFE" "" "REQUIRES" ${ARGN})

  if(${APP_DISTSAFE})
  else()
    message("-- NOT compiling ${name} (not safe for distributed branch)")
    return()
  endif()
  
=======
  set(options)
  set(oneValueArgs)
  set(multiValueArgs REQUIRES)
  cmake_parse_arguments(APP "${options}" "${oneValueArgs}" "${multiValueArgs}" ${ARGN})

>>>>>>> ce5c92e4
  foreach(required ${APP_REQUIRES})
    if(${${required}} MATCHES "TRUE")
    else()
      message("-- NOT compiling ${name} (missing: ${required})")
      return()
    endif()
  endforeach()

  add_executable(test-${name} ${name}.cpp)
  target_link_libraries(test-${name} galois)
  add_test(${name} test-${name})
endfunction()

<<<<<<< HEAD

=======
>>>>>>> ce5c92e4
###### Source finding ######
include_directories(include)

add_subdirectory(lib)
add_subdirectory(src)
add_subdirectory(tools)
add_subdirectory(scripts)
if(NOT SKIP_COMPILE_APPS)
  add_subdirectory(apps)
  add_subdirectory(inputs)
  add_subdirectory(test)
  add_subdirectory(toolkit_ml)
endif()
if(USE_EXP)
  add_subdirectory(exp)
endif()

###### Documentation ######
set(DOXYFILE_SOURCE_DIR "src\" \"include\" \"docs")
find_package(UseDoxygen 1.8.0)
if(NOT UseDoxygen_FOUND)
  message(STATUS "Could NOT find required doxygen version: doxygen missing or < 1.8.0") 
endif()

###### Distribution ######
include(InstallRequiredSystemLibraries)
set(CPACK_GENERATOR "TGZ")
set(CPACK_RESOURCE_FILE_LICENSE "${CMAKE_CURRENT_SOURCE_DIR}/COPYRIGHT")
set(CPACK_RESOURCE_FILE_README "${CMAKE_CURRENT_SOURCE_DIR}/README")
set(CPACK_PACKAGE_VERSION_MAJOR ${GALOIS_VERSION_MAJOR})
set(CPACK_PACKAGE_VERSION_MINOR ${GALOIS_VERSION_MINOR})
set(CPACK_PACKAGE_VERSION_PATCH ${GALOIS_VERSION_PATCH})
include(CPack)

###### Installation ######

export(TARGETS galois APPEND FILE "${PROJECT_BINARY_DIR}/GaloisTargets.cmake")
export(PACKAGE Galois)

# Galois include files
file(RELATIVE_PATH rel_include_dir "${INSTALL_CMAKE_DIR}" "${INSTALL_INCLUDE_DIR}")
set(GALOIS_INCLUDE_DIR "${PROJECT_SOURCE_DIR}/include" "${PROJECT_BINARY_DIR}/include")
if(USE_EXP)
  set(GALOIS_INCLUDE_DIR "${GALOIS_INCLUDE_DIR}" "${PROJECT_SOURCE_DIR}/exp/include")
endif()

# Galois include dependencies
set(GALOIS_INCLUDE_DIRS)
get_target_property(defs galois INCLUDE_DIRECTORIES)
foreach(d ${defs})
  string(FIND ${d} ${PROJECT_BINARY_DIR} pos1)
  string(FIND ${d} ${PROJECT_SOURCE_DIR} pos2)
  if(NOT ${pos1} EQUAL 0 AND NOT ${pos2} EQUAL 0)
    set(GALOIS_INCLUDE_DIRS ${GALOIS_INCLUDE_DIRS} ${d})
  endif()
endforeach()

# Galois compiler definitions
set(galois_defs)
get_directory_property(defs DIRECTORY "${PROJECT_SOURCE_DIR}/src" COMPILE_DEFINITIONS)
foreach(d ${defs})
  set(galois_defs "-D${d} ${galois_defs}")
endforeach()
get_directory_property(defs DIRECTORY "${PROJECT_SOURCE_DIR}/src" COMPILE_DEFINITIONS_${CMAKE_BUILD_TYPE})
foreach(d ${defs})
  set(galois_defs "-D${d} ${galois_defs}")
endforeach()
string(TOUPPER ${CMAKE_BUILD_TYPE} upper_build_type)
set(GALOIS_FLAGS "${galois_defs} ${CMAKE_CXX_FLAGS} ${CMAKE_CXX_FLAGS_${upper_build_type}}")
set(GALOIS_CXX_COMPILER "${CMAKE_CXX_COMPILER}")

# Generate appropriate CMake files for installation and build trees
configure_file("${PROJECT_SOURCE_DIR}/cmake/Modules/GaloisConfig.cmake.in"
  "${PROJECT_BINARY_DIR}/GaloisConfig.cmake" @ONLY)
set(GALOIS_INCLUDE_DIR "\${GALOIS_CMAKE_DIR}/${rel_include_dir}")
configure_file("${PROJECT_SOURCE_DIR}/cmake/Modules/GaloisConfig.cmake.in"
  "${PROJECT_BINARY_DIR}${CMAKE_FILES_DIRECTORY}/GaloisConfig.cmake" @ONLY)
configure_file("${PROJECT_SOURCE_DIR}/cmake/Modules/GaloisConfigVersion.cmake.in"
  "${PROJECT_BINARY_DIR}/GaloisConfigVersion.cmake" @ONLY)
install(FILES
  "${PROJECT_BINARY_DIR}${CMAKE_FILES_DIRECTORY}/GaloisConfig.cmake"
  "${PROJECT_BINARY_DIR}/GaloisConfigVersion.cmake"
  DESTINATION "${INSTALL_CMAKE_DIR}" COMPONENT dev)
install(EXPORT GaloisTargets DESTINATION "${INSTALL_CMAKE_DIR}" COMPONENT dev)<|MERGE_RESOLUTION|>--- conflicted
+++ resolved
@@ -261,21 +261,16 @@
 endfunction(compileApp)
 
 function(app name)
-<<<<<<< HEAD
-#PARSE_ARGUMENTS(APP "REQUIRES;EXTLIBS;DISTSAFE" "" ${ARGN})
-  cmake_parse_arguments(APP "DISTSAFE" "" "REQUIRES;EXTLIBS" ${ARGN})
-
-  if(${APP_DISTSAFE})
-  else()
-    message("-- NOT compiling ${name} (not safe for distributed branch)")
-    return()
-  endif()
-=======
   set(options)
   set(oneValueArgs)
   set(multiValueArgs REQUIRES EXTLIBS)
   cmake_parse_arguments(APP "${options}" "${oneValueArgs}" "${multiValueArgs}" ${ARGN})
->>>>>>> ce5c92e4
+
+  if(${APP_DISTSAFE})
+  else()
+    message("-- NOT compiling ${name} (not safe for distributed branch)")
+    return()
+  endif()
 
   foreach(required ${APP_REQUIRES})
     if(${${required}} MATCHES "TRUE")
@@ -294,22 +289,17 @@
 endfunction(app)
 
 function(makeTest name)
-<<<<<<< HEAD
-  cmake_parse_arguments(APP "DISTSAFE" "" "REQUIRES" ${ARGN})
-
-  if(${APP_DISTSAFE})
-  else()
-    message("-- NOT compiling ${name} (not safe for distributed branch)")
-    return()
-  endif()
-  
-=======
-  set(options)
+  set(options DISTSAFE)
   set(oneValueArgs)
   set(multiValueArgs REQUIRES)
   cmake_parse_arguments(APP "${options}" "${oneValueArgs}" "${multiValueArgs}" ${ARGN})
 
->>>>>>> ce5c92e4
+  if(${APP_DISTSAFE})
+  else()
+    message("-- NOT compiling ${name} (not safe for distributed branch)")
+    return()
+  endif()
+  
   foreach(required ${APP_REQUIRES})
     if(${${required}} MATCHES "TRUE")
     else()
@@ -323,10 +313,6 @@
   add_test(${name} test-${name})
 endfunction()
 
-<<<<<<< HEAD
-
-=======
->>>>>>> ce5c92e4
 ###### Source finding ######
 include_directories(include)
 
